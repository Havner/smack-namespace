--- conflicted
+++ resolved
@@ -93,12 +93,9 @@
 	select HAVE_MEMBLOCK
 	select HAVE_MEMBLOCK_NODE_MAP
 	select HAVE_CMPXCHG_LOCAL
-<<<<<<< HEAD
+	select HAVE_CMPXCHG_DOUBLE
 	select HAVE_VIRT_CPU_ACCOUNTING
 	select VIRT_CPU_ACCOUNTING
-=======
-	select HAVE_CMPXCHG_DOUBLE
->>>>>>> c397031f
 	select ARCH_DISCARD_MEMBLOCK
 	select BUILDTIME_EXTABLE_SORT
 	select ARCH_INLINE_SPIN_TRYLOCK
