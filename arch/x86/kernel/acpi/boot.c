/*
 *  boot.c - Architecture-Specific Low-Level ACPI Boot Support
 *
 *  Copyright (C) 2001, 2002 Paul Diefenbaugh <paul.s.diefenbaugh@intel.com>
 *  Copyright (C) 2001 Jun Nakajima <jun.nakajima@intel.com>
 *
 * ~~~~~~~~~~~~~~~~~~~~~~~~~~~~~~~~~~~~~~~~~~~~~~~~~~~~~~~~~~~~~~~~~~~~~~~~~~
 *
 *  This program is free software; you can redistribute it and/or modify
 *  it under the terms of the GNU General Public License as published by
 *  the Free Software Foundation; either version 2 of the License, or
 *  (at your option) any later version.
 *
 *  This program is distributed in the hope that it will be useful,
 *  but WITHOUT ANY WARRANTY; without even the implied warranty of
 *  MERCHANTABILITY or FITNESS FOR A PARTICULAR PURPOSE.  See the
 *  GNU General Public License for more details.
 *
 *  You should have received a copy of the GNU General Public License
 *  along with this program; if not, write to the Free Software
 *  Foundation, Inc., 59 Temple Place, Suite 330, Boston, MA  02111-1307  USA
 *
 * ~~~~~~~~~~~~~~~~~~~~~~~~~~~~~~~~~~~~~~~~~~~~~~~~~~~~~~~~~~~~~~~~~~~~~~~~~~
 */

#include <linux/init.h>
#include <linux/acpi.h>
#include <linux/acpi_pmtmr.h>
#include <linux/efi.h>
#include <linux/cpumask.h>
#include <linux/module.h>
#include <linux/dmi.h>
#include <linux/irq.h>
#include <linux/bootmem.h>
#include <linux/ioport.h>

#include <asm/pgtable.h>
#include <asm/io_apic.h>
#include <asm/apic.h>
#include <asm/genapic.h>
#include <asm/io.h>
#include <asm/mpspec.h>
#include <asm/smp.h>

#ifdef CONFIG_X86_LOCAL_APIC
# include <mach_apic.h>
#endif

static int __initdata acpi_force = 0;
u32 acpi_rsdt_forced;
#ifdef	CONFIG_ACPI
int acpi_disabled = 0;
#else
int acpi_disabled = 1;
#endif
EXPORT_SYMBOL(acpi_disabled);

#ifdef	CONFIG_X86_64

#include <asm/proto.h>

#else				/* X86 */

#ifdef	CONFIG_X86_LOCAL_APIC
#include <mach_apic.h>
#include <mach_mpparse.h>
#endif				/* CONFIG_X86_LOCAL_APIC */

#endif				/* X86 */

#define BAD_MADT_ENTRY(entry, end) (					    \
		(!entry) || (unsigned long)entry + sizeof(*entry) > end ||  \
		((struct acpi_subtable_header *)entry)->length < sizeof(*entry))

#define PREFIX			"ACPI: "

int acpi_noirq;				/* skip ACPI IRQ initialization */
int acpi_pci_disabled;		/* skip ACPI PCI scan and IRQ initialization */
EXPORT_SYMBOL(acpi_pci_disabled);
int acpi_ht __initdata = 1;	/* enable HT */

int acpi_lapic;
int acpi_ioapic;
int acpi_strict;

u8 acpi_sci_flags __initdata;
int acpi_sci_override_gsi __initdata;
int acpi_skip_timer_override __initdata;
int acpi_use_timer_override __initdata;

#ifdef CONFIG_X86_LOCAL_APIC
static u64 acpi_lapic_addr __initdata = APIC_DEFAULT_PHYS_BASE;
#endif

#ifndef __HAVE_ARCH_CMPXCHG
#warning ACPI uses CMPXCHG, i486 and later hardware
#endif

/* --------------------------------------------------------------------------
                              Boot-time Configuration
   -------------------------------------------------------------------------- */

/*
 * The default interrupt routing model is PIC (8259).  This gets
 * overridden if IOAPICs are enumerated (below).
 */
enum acpi_irq_model_id acpi_irq_model = ACPI_IRQ_MODEL_PIC;


/*
 * Temporarily use the virtual area starting from FIX_IO_APIC_BASE_END,
 * to map the target physical address. The problem is that set_fixmap()
 * provides a single page, and it is possible that the page is not
 * sufficient.
 * By using this area, we can map up to MAX_IO_APICS pages temporarily,
 * i.e. until the next __va_range() call.
 *
 * Important Safety Note:  The fixed I/O APIC page numbers are *subtracted*
 * from the fixed base.  That's why we start at FIX_IO_APIC_BASE_END and
 * count idx down while incrementing the phys address.
 */
char *__init __acpi_map_table(unsigned long phys, unsigned long size)
{
	unsigned long base, offset, mapped_size;
	int idx;

	if (!phys || !size)
		return NULL;

	if (phys+size <= (max_low_pfn_mapped << PAGE_SHIFT))
		return __va(phys);

	offset = phys & (PAGE_SIZE - 1);
	mapped_size = PAGE_SIZE - offset;
	clear_fixmap(FIX_ACPI_END);
	set_fixmap(FIX_ACPI_END, phys);
	base = fix_to_virt(FIX_ACPI_END);

	/*
	 * Most cases can be covered by the below.
	 */
	idx = FIX_ACPI_END;
	while (mapped_size < size) {
		if (--idx < FIX_ACPI_BEGIN)
			return NULL;	/* cannot handle this */
		phys += PAGE_SIZE;
		clear_fixmap(idx);
		set_fixmap(idx, phys);
		mapped_size += PAGE_SIZE;
	}

	return ((unsigned char *)base + offset);
}

#ifdef CONFIG_PCI_MMCONFIG

static int acpi_mcfg_64bit_base_addr __initdata = FALSE;

/* The physical address of the MMCONFIG aperture.  Set from ACPI tables. */
struct acpi_mcfg_allocation *pci_mmcfg_config;
int pci_mmcfg_config_num;

static int __init acpi_mcfg_oem_check(struct acpi_table_mcfg *mcfg)
{
	if (!strcmp(mcfg->header.oem_id, "SGI"))
		acpi_mcfg_64bit_base_addr = TRUE;

	return 0;
}

int __init acpi_parse_mcfg(struct acpi_table_header *header)
{
	struct acpi_table_mcfg *mcfg;
	unsigned long i;
	int config_size;

	if (!header)
		return -EINVAL;

	mcfg = (struct acpi_table_mcfg *)header;

	/* how many config structures do we have */
	pci_mmcfg_config_num = 0;
	i = header->length - sizeof(struct acpi_table_mcfg);
	while (i >= sizeof(struct acpi_mcfg_allocation)) {
		++pci_mmcfg_config_num;
		i -= sizeof(struct acpi_mcfg_allocation);
	};
	if (pci_mmcfg_config_num == 0) {
		printk(KERN_ERR PREFIX "MMCONFIG has no entries\n");
		return -ENODEV;
	}

	config_size = pci_mmcfg_config_num * sizeof(*pci_mmcfg_config);
	pci_mmcfg_config = kmalloc(config_size, GFP_KERNEL);
	if (!pci_mmcfg_config) {
		printk(KERN_WARNING PREFIX
		       "No memory for MCFG config tables\n");
		return -ENOMEM;
	}

	memcpy(pci_mmcfg_config, &mcfg[1], config_size);

	acpi_mcfg_oem_check(mcfg);

	for (i = 0; i < pci_mmcfg_config_num; ++i) {
		if ((pci_mmcfg_config[i].address > 0xFFFFFFFF) &&
		    !acpi_mcfg_64bit_base_addr) {
			printk(KERN_ERR PREFIX
			       "MMCONFIG not in low 4GB of memory\n");
			kfree(pci_mmcfg_config);
			pci_mmcfg_config_num = 0;
			return -ENODEV;
		}
	}

	return 0;
}
#endif				/* CONFIG_PCI_MMCONFIG */

#ifdef CONFIG_X86_LOCAL_APIC
static int __init acpi_parse_madt(struct acpi_table_header *table)
{
	struct acpi_table_madt *madt = NULL;

	if (!cpu_has_apic)
		return -EINVAL;

	madt = (struct acpi_table_madt *)table;
	if (!madt) {
		printk(KERN_WARNING PREFIX "Unable to map MADT\n");
		return -ENODEV;
	}

	if (madt->address) {
		acpi_lapic_addr = (u64) madt->address;

		printk(KERN_DEBUG PREFIX "Local APIC address 0x%08x\n",
		       madt->address);
	}

	acpi_madt_oem_check(madt->header.oem_id, madt->header.oem_table_id);

	return 0;
}

static void __cpuinit acpi_register_lapic(int id, u8 enabled)
{
	unsigned int ver = 0;

	if (!enabled) {
		++disabled_cpus;
		return;
	}

	if (boot_cpu_physical_apicid != -1U)
		ver = apic_version[boot_cpu_physical_apicid];

	generic_processor_info(id, ver);
}

static int __init
acpi_parse_lapic(struct acpi_subtable_header * header, const unsigned long end)
{
	struct acpi_madt_local_apic *processor = NULL;

	processor = (struct acpi_madt_local_apic *)header;

	if (BAD_MADT_ENTRY(processor, end))
		return -EINVAL;

	acpi_table_print_madt_entry(header);

	/*
	 * We need to register disabled CPU as well to permit
	 * counting disabled CPUs. This allows us to size
	 * cpus_possible_map more accurately, to permit
	 * to not preallocating memory for all NR_CPUS
	 * when we use CPU hotplug.
	 */
	acpi_register_lapic(processor->id,	/* APIC ID */
			    processor->lapic_flags & ACPI_MADT_ENABLED);

	return 0;
}

static int __init
acpi_parse_sapic(struct acpi_subtable_header *header, const unsigned long end)
{
	struct acpi_madt_local_sapic *processor = NULL;

	processor = (struct acpi_madt_local_sapic *)header;

	if (BAD_MADT_ENTRY(processor, end))
		return -EINVAL;

	acpi_table_print_madt_entry(header);

	acpi_register_lapic((processor->id << 8) | processor->eid,/* APIC ID */
			    processor->lapic_flags & ACPI_MADT_ENABLED);

	return 0;
}

static int __init
acpi_parse_lapic_addr_ovr(struct acpi_subtable_header * header,
			  const unsigned long end)
{
	struct acpi_madt_local_apic_override *lapic_addr_ovr = NULL;

	lapic_addr_ovr = (struct acpi_madt_local_apic_override *)header;

	if (BAD_MADT_ENTRY(lapic_addr_ovr, end))
		return -EINVAL;

	acpi_lapic_addr = lapic_addr_ovr->address;

	return 0;
}

static int __init
acpi_parse_lapic_nmi(struct acpi_subtable_header * header, const unsigned long end)
{
	struct acpi_madt_local_apic_nmi *lapic_nmi = NULL;

	lapic_nmi = (struct acpi_madt_local_apic_nmi *)header;

	if (BAD_MADT_ENTRY(lapic_nmi, end))
		return -EINVAL;

	acpi_table_print_madt_entry(header);

	if (lapic_nmi->lint != 1)
		printk(KERN_WARNING PREFIX "NMI not connected to LINT 1!\n");

	return 0;
}

#endif				/*CONFIG_X86_LOCAL_APIC */

#ifdef CONFIG_X86_IO_APIC

static int __init
acpi_parse_ioapic(struct acpi_subtable_header * header, const unsigned long end)
{
	struct acpi_madt_io_apic *ioapic = NULL;

	ioapic = (struct acpi_madt_io_apic *)header;

	if (BAD_MADT_ENTRY(ioapic, end))
		return -EINVAL;

	acpi_table_print_madt_entry(header);

	mp_register_ioapic(ioapic->id,
			   ioapic->address, ioapic->global_irq_base);

	return 0;
}

/*
 * Parse Interrupt Source Override for the ACPI SCI
 */
static void __init acpi_sci_ioapic_setup(u32 gsi, u16 polarity, u16 trigger)
{
	if (trigger == 0)	/* compatible SCI trigger is level */
		trigger = 3;

	if (polarity == 0)	/* compatible SCI polarity is low */
		polarity = 3;

	/* Command-line over-ride via acpi_sci= */
	if (acpi_sci_flags & ACPI_MADT_TRIGGER_MASK)
		trigger = (acpi_sci_flags & ACPI_MADT_TRIGGER_MASK) >> 2;

	if (acpi_sci_flags & ACPI_MADT_POLARITY_MASK)
		polarity = acpi_sci_flags & ACPI_MADT_POLARITY_MASK;

	/*
	 * mp_config_acpi_legacy_irqs() already setup IRQs < 16
	 * If GSI is < 16, this will update its flags,
	 * else it will create a new mp_irqs[] entry.
	 */
	mp_override_legacy_irq(gsi, polarity, trigger, gsi);

	/*
	 * stash over-ride to indicate we've been here
	 * and for later update of acpi_gbl_FADT
	 */
	acpi_sci_override_gsi = gsi;
	return;
}

static int __init
acpi_parse_int_src_ovr(struct acpi_subtable_header * header,
		       const unsigned long end)
{
	struct acpi_madt_interrupt_override *intsrc = NULL;

	intsrc = (struct acpi_madt_interrupt_override *)header;

	if (BAD_MADT_ENTRY(intsrc, end))
		return -EINVAL;

	acpi_table_print_madt_entry(header);

	if (intsrc->source_irq == acpi_gbl_FADT.sci_interrupt) {
		acpi_sci_ioapic_setup(intsrc->global_irq,
				      intsrc->inti_flags & ACPI_MADT_POLARITY_MASK,
				      (intsrc->inti_flags & ACPI_MADT_TRIGGER_MASK) >> 2);
		return 0;
	}

	if (acpi_skip_timer_override &&
	    intsrc->source_irq == 0 && intsrc->global_irq == 2) {
		printk(PREFIX "BIOS IRQ0 pin2 override ignored.\n");
		return 0;
	}

	mp_override_legacy_irq(intsrc->source_irq,
				intsrc->inti_flags & ACPI_MADT_POLARITY_MASK,
				(intsrc->inti_flags & ACPI_MADT_TRIGGER_MASK) >> 2,
				intsrc->global_irq);

	return 0;
}

static int __init
acpi_parse_nmi_src(struct acpi_subtable_header * header, const unsigned long end)
{
	struct acpi_madt_nmi_source *nmi_src = NULL;

	nmi_src = (struct acpi_madt_nmi_source *)header;

	if (BAD_MADT_ENTRY(nmi_src, end))
		return -EINVAL;

	acpi_table_print_madt_entry(header);

	/* TBD: Support nimsrc entries? */

	return 0;
}

#endif				/* CONFIG_X86_IO_APIC */

/*
 * acpi_pic_sci_set_trigger()
 *
 * use ELCR to set PIC-mode trigger type for SCI
 *
 * If a PIC-mode SCI is not recognized or gives spurious IRQ7's
 * it may require Edge Trigger -- use "acpi_sci=edge"
 *
 * Port 0x4d0-4d1 are ECLR1 and ECLR2, the Edge/Level Control Registers
 * for the 8259 PIC.  bit[n] = 1 means irq[n] is Level, otherwise Edge.
 * ECLR1 is IRQs 0-7 (IRQ 0, 1, 2 must be 0)
 * ECLR2 is IRQs 8-15 (IRQ 8, 13 must be 0)
 */

void __init acpi_pic_sci_set_trigger(unsigned int irq, u16 trigger)
{
	unsigned int mask = 1 << irq;
	unsigned int old, new;

	/* Real old ELCR mask */
	old = inb(0x4d0) | (inb(0x4d1) << 8);

	/*
	 * If we use ACPI to set PCI IRQs, then we should clear ELCR
	 * since we will set it correctly as we enable the PCI irq
	 * routing.
	 */
	new = acpi_noirq ? old : 0;

	/*
	 * Update SCI information in the ELCR, it isn't in the PCI
	 * routing tables..
	 */
	switch (trigger) {
	case 1:		/* Edge - clear */
		new &= ~mask;
		break;
	case 3:		/* Level - set */
		new |= mask;
		break;
	}

	if (old == new)
		return;

	printk(PREFIX "setting ELCR to %04x (from %04x)\n", new, old);
	outb(new, 0x4d0);
	outb(new >> 8, 0x4d1);
}

int acpi_gsi_to_irq(u32 gsi, unsigned int *irq)
{
	*irq = gsi;
	return 0;
}

/*
 * success: return IRQ number (>=0)
 * failure: return < 0
 */
int acpi_register_gsi(u32 gsi, int triggering, int polarity)
{
	unsigned int irq;
	unsigned int plat_gsi = gsi;

#ifdef CONFIG_PCI
	/*
	 * Make sure all (legacy) PCI IRQs are set as level-triggered.
	 */
	if (acpi_irq_model == ACPI_IRQ_MODEL_PIC) {
		if (triggering == ACPI_LEVEL_SENSITIVE)
			eisa_set_level_irq(gsi);
	}
#endif

#ifdef CONFIG_X86_IO_APIC
	if (acpi_irq_model == ACPI_IRQ_MODEL_IOAPIC) {
		plat_gsi = mp_register_gsi(gsi, triggering, polarity);
	}
#endif
	acpi_gsi_to_irq(plat_gsi, &irq);
	return irq;
}

/*
 *  ACPI based hotplug support for CPU
 */
#ifdef CONFIG_ACPI_HOTPLUG_CPU

static int __cpuinit _acpi_map_lsapic(acpi_handle handle, int *pcpu)
{
	struct acpi_buffer buffer = { ACPI_ALLOCATE_BUFFER, NULL };
	union acpi_object *obj;
	struct acpi_madt_local_apic *lapic;
	cpumask_var_t tmp_map, new_map;
	u8 physid;
	int cpu;
	int retval = -ENOMEM;

	if (ACPI_FAILURE(acpi_evaluate_object(handle, "_MAT", NULL, &buffer)))
		return -EINVAL;

	if (!buffer.length || !buffer.pointer)
		return -EINVAL;

	obj = buffer.pointer;
	if (obj->type != ACPI_TYPE_BUFFER ||
	    obj->buffer.length < sizeof(*lapic)) {
		kfree(buffer.pointer);
		return -EINVAL;
	}

	lapic = (struct acpi_madt_local_apic *)obj->buffer.pointer;

	if (lapic->header.type != ACPI_MADT_TYPE_LOCAL_APIC ||
	    !(lapic->lapic_flags & ACPI_MADT_ENABLED)) {
		kfree(buffer.pointer);
		return -EINVAL;
	}

	physid = lapic->id;

	kfree(buffer.pointer);
	buffer.length = ACPI_ALLOCATE_BUFFER;
	buffer.pointer = NULL;

	if (!alloc_cpumask_var(&tmp_map, GFP_KERNEL))
		goto out;

	if (!alloc_cpumask_var(&new_map, GFP_KERNEL))
		goto free_tmp_map;

	cpumask_copy(tmp_map, cpu_present_mask);
	acpi_register_lapic(physid, lapic->lapic_flags & ACPI_MADT_ENABLED);

	/*
	 * If mp_register_lapic successfully generates a new logical cpu
	 * number, then the following will get us exactly what was mapped
	 */
	cpumask_andnot(new_map, cpu_present_mask, tmp_map);
	if (cpumask_empty(new_map)) {
		printk ("Unable to map lapic to logical cpu number\n");
		retval = -EINVAL;
		goto free_new_map;
	}

	cpu = cpumask_first(new_map);

	*pcpu = cpu;
	retval = 0;

free_new_map:
	free_cpumask_var(new_map);
free_tmp_map:
	free_cpumask_var(tmp_map);
out:
	return retval;
}

/* wrapper to silence section mismatch warning */
int __ref acpi_map_lsapic(acpi_handle handle, int *pcpu)
{
	return _acpi_map_lsapic(handle, pcpu);
}
EXPORT_SYMBOL(acpi_map_lsapic);

int acpi_unmap_lsapic(int cpu)
{
	per_cpu(x86_cpu_to_apicid, cpu) = -1;
	set_cpu_present(cpu, false);
	num_processors--;

	return (0);
}

EXPORT_SYMBOL(acpi_unmap_lsapic);
#endif				/* CONFIG_ACPI_HOTPLUG_CPU */

int acpi_register_ioapic(acpi_handle handle, u64 phys_addr, u32 gsi_base)
{
	/* TBD */
	return -EINVAL;
}

EXPORT_SYMBOL(acpi_register_ioapic);

int acpi_unregister_ioapic(acpi_handle handle, u32 gsi_base)
{
	/* TBD */
	return -EINVAL;
}

EXPORT_SYMBOL(acpi_unregister_ioapic);

static int __init acpi_parse_sbf(struct acpi_table_header *table)
{
	struct acpi_table_boot *sb;

	sb = (struct acpi_table_boot *)table;
	if (!sb) {
		printk(KERN_WARNING PREFIX "Unable to map SBF\n");
		return -ENODEV;
	}

	sbf_port = sb->cmos_index;	/* Save CMOS port */

	return 0;
}

#ifdef CONFIG_HPET_TIMER
#include <asm/hpet.h>

static struct __initdata resource *hpet_res;

static int __init acpi_parse_hpet(struct acpi_table_header *table)
{
	struct acpi_table_hpet *hpet_tbl;

	hpet_tbl = (struct acpi_table_hpet *)table;
	if (!hpet_tbl) {
		printk(KERN_WARNING PREFIX "Unable to map HPET\n");
		return -ENODEV;
	}

	if (hpet_tbl->address.space_id != ACPI_SPACE_MEM) {
		printk(KERN_WARNING PREFIX "HPET timers must be located in "
		       "memory.\n");
		return -1;
	}

	hpet_address = hpet_tbl->address.address;

	/*
	 * Some broken BIOSes advertise HPET at 0x0. We really do not
	 * want to allocate a resource there.
	 */
	if (!hpet_address) {
		printk(KERN_WARNING PREFIX
		       "HPET id: %#x base: %#lx is invalid\n",
		       hpet_tbl->id, hpet_address);
		return 0;
	}
#ifdef CONFIG_X86_64
	/*
	 * Some even more broken BIOSes advertise HPET at
	 * 0xfed0000000000000 instead of 0xfed00000. Fix it up and add
	 * some noise:
	 */
	if (hpet_address == 0xfed0000000000000UL) {
		if (!hpet_force_user) {
			printk(KERN_WARNING PREFIX "HPET id: %#x "
			       "base: 0xfed0000000000000 is bogus\n "
			       "try hpet=force on the kernel command line to "
			       "fix it up to 0xfed00000.\n", hpet_tbl->id);
			hpet_address = 0;
			return 0;
		}
		printk(KERN_WARNING PREFIX
		       "HPET id: %#x base: 0xfed0000000000000 fixed up "
		       "to 0xfed00000.\n", hpet_tbl->id);
		hpet_address >>= 32;
	}
#endif
	printk(KERN_INFO PREFIX "HPET id: %#x base: %#lx\n",
	       hpet_tbl->id, hpet_address);

	/*
	 * Allocate and initialize the HPET firmware resource for adding into
	 * the resource tree during the lateinit timeframe.
	 */
#define HPET_RESOURCE_NAME_SIZE 9
	hpet_res = alloc_bootmem(sizeof(*hpet_res) + HPET_RESOURCE_NAME_SIZE);

	hpet_res->name = (void *)&hpet_res[1];
	hpet_res->flags = IORESOURCE_MEM;
	snprintf((char *)hpet_res->name, HPET_RESOURCE_NAME_SIZE, "HPET %u",
		 hpet_tbl->sequence);

	hpet_res->start = hpet_address;
	hpet_res->end = hpet_address + (1 * 1024) - 1;

	return 0;
}

/*
 * hpet_insert_resource inserts the HPET resources used into the resource
 * tree.
 */
static __init int hpet_insert_resource(void)
{
	if (!hpet_res)
		return 1;

	return insert_resource(&iomem_resource, hpet_res);
}

late_initcall(hpet_insert_resource);

#else
#define	acpi_parse_hpet	NULL
#endif

static int __init acpi_parse_fadt(struct acpi_table_header *table)
{

#ifdef CONFIG_X86_PM_TIMER
	/* detect the location of the ACPI PM Timer */
	if (acpi_gbl_FADT.header.revision >= FADT2_REVISION_ID) {
		/* FADT rev. 2 */
		if (acpi_gbl_FADT.xpm_timer_block.space_id !=
		    ACPI_ADR_SPACE_SYSTEM_IO)
			return 0;

		pmtmr_ioport = acpi_gbl_FADT.xpm_timer_block.address;
		/*
		 * "X" fields are optional extensions to the original V1.0
		 * fields, so we must selectively expand V1.0 fields if the
		 * corresponding X field is zero.
	 	 */
		if (!pmtmr_ioport)
			pmtmr_ioport = acpi_gbl_FADT.pm_timer_block;
	} else {
		/* FADT rev. 1 */
		pmtmr_ioport = acpi_gbl_FADT.pm_timer_block;
	}
	if (pmtmr_ioport)
		printk(KERN_INFO PREFIX "PM-Timer IO Port: %#x\n",
		       pmtmr_ioport);
#endif
	return 0;
}

#ifdef	CONFIG_X86_LOCAL_APIC
/*
 * Parse LAPIC entries in MADT
 * returns 0 on success, < 0 on error
 */

static void __init acpi_register_lapic_address(unsigned long address)
{
	mp_lapic_addr = address;

	set_fixmap_nocache(FIX_APIC_BASE, address);
	if (boot_cpu_physical_apicid == -1U) {
		boot_cpu_physical_apicid  = read_apic_id();
		apic_version[boot_cpu_physical_apicid] =
			 GET_APIC_VERSION(apic_read(APIC_LVR));
	}
}

static int __init early_acpi_parse_madt_lapic_addr_ovr(void)
{
	int count;

	if (!cpu_has_apic)
		return -ENODEV;

	/*
	 * Note that the LAPIC address is obtained from the MADT (32-bit value)
	 * and (optionally) overriden by a LAPIC_ADDR_OVR entry (64-bit value).
	 */

	count =
	    acpi_table_parse_madt(ACPI_MADT_TYPE_LOCAL_APIC_OVERRIDE,
				  acpi_parse_lapic_addr_ovr, 0);
	if (count < 0) {
		printk(KERN_ERR PREFIX
		       "Error parsing LAPIC address override entry\n");
		return count;
	}

	acpi_register_lapic_address(acpi_lapic_addr);

	return count;
}

static int __init acpi_parse_madt_lapic_entries(void)
{
	int count;

	if (!cpu_has_apic)
		return -ENODEV;

	/*
	 * Note that the LAPIC address is obtained from the MADT (32-bit value)
	 * and (optionally) overriden by a LAPIC_ADDR_OVR entry (64-bit value).
	 */

	count =
	    acpi_table_parse_madt(ACPI_MADT_TYPE_LOCAL_APIC_OVERRIDE,
				  acpi_parse_lapic_addr_ovr, 0);
	if (count < 0) {
		printk(KERN_ERR PREFIX
		       "Error parsing LAPIC address override entry\n");
		return count;
	}

	acpi_register_lapic_address(acpi_lapic_addr);

	count = acpi_table_parse_madt(ACPI_MADT_TYPE_LOCAL_SAPIC,
				      acpi_parse_sapic, MAX_APICS);

	if (!count)
		count = acpi_table_parse_madt(ACPI_MADT_TYPE_LOCAL_APIC,
					      acpi_parse_lapic, MAX_APICS);
	if (!count) {
		printk(KERN_ERR PREFIX "No LAPIC entries present\n");
		/* TBD: Cleanup to allow fallback to MPS */
		return -ENODEV;
	} else if (count < 0) {
		printk(KERN_ERR PREFIX "Error parsing LAPIC entry\n");
		/* TBD: Cleanup to allow fallback to MPS */
		return count;
	}

	count =
	    acpi_table_parse_madt(ACPI_MADT_TYPE_LOCAL_APIC_NMI, acpi_parse_lapic_nmi, 0);
	if (count < 0) {
		printk(KERN_ERR PREFIX "Error parsing LAPIC NMI entry\n");
		/* TBD: Cleanup to allow fallback to MPS */
		return count;
	}
	return 0;
}
#endif				/* CONFIG_X86_LOCAL_APIC */

#ifdef	CONFIG_X86_IO_APIC
#define MP_ISA_BUS		0

#ifdef CONFIG_X86_ES7000
extern int es7000_plat;
#endif

static struct {
	int apic_id;
	int gsi_base;
	int gsi_end;
	DECLARE_BITMAP(pin_programmed, MP_MAX_IOAPIC_PIN + 1);
} mp_ioapic_routing[MAX_IO_APICS];

static int mp_find_ioapic(int gsi)
{
	int i = 0;

	/* Find the IOAPIC that manages this GSI. */
	for (i = 0; i < nr_ioapics; i++) {
		if ((gsi >= mp_ioapic_routing[i].gsi_base)
		    && (gsi <= mp_ioapic_routing[i].gsi_end))
			return i;
	}

	printk(KERN_ERR "ERROR: Unable to locate IOAPIC for GSI %d\n", gsi);
	return -1;
}

static u8 __init uniq_ioapic_id(u8 id)
{
#ifdef CONFIG_X86_32
	if ((boot_cpu_data.x86_vendor == X86_VENDOR_INTEL) &&
	    !APIC_XAPIC(apic_version[boot_cpu_physical_apicid]))
		return io_apic_get_unique_id(nr_ioapics, id);
	else
		return id;
#else
	int i;
	DECLARE_BITMAP(used, 256);
	bitmap_zero(used, 256);
	for (i = 0; i < nr_ioapics; i++) {
		struct mpc_ioapic *ia = &mp_ioapics[i];
		__set_bit(ia->apicid, used);
	}
	if (!test_bit(id, used))
		return id;
	return find_first_zero_bit(used, 256);
#endif
}

static int bad_ioapic(unsigned long address)
{
	if (nr_ioapics >= MAX_IO_APICS) {
		printk(KERN_ERR "ERROR: Max # of I/O APICs (%d) exceeded "
		       "(found %d)\n", MAX_IO_APICS, nr_ioapics);
		panic("Recompile kernel with bigger MAX_IO_APICS!\n");
	}
	if (!address) {
		printk(KERN_ERR "WARNING: Bogus (zero) I/O APIC address"
		       " found in table, skipping!\n");
		return 1;
	}
	return 0;
}

void __init mp_register_ioapic(int id, u32 address, u32 gsi_base)
{
	int idx = 0;

	if (bad_ioapic(address))
		return;

	idx = nr_ioapics;

	mp_ioapics[idx].type = MP_IOAPIC;
	mp_ioapics[idx].flags = MPC_APIC_USABLE;
	mp_ioapics[idx].apicaddr = address;

	set_fixmap_nocache(FIX_IO_APIC_BASE_0 + idx, address);
	mp_ioapics[idx].apicid = uniq_ioapic_id(id);
#ifdef CONFIG_X86_32
	mp_ioapics[idx].apicver = io_apic_get_version(idx);
#else
	mp_ioapics[idx].apicver = 0;
#endif
	/*
	 * Build basic GSI lookup table to facilitate gsi->io_apic lookups
	 * and to prevent reprogramming of IOAPIC pins (PCI GSIs).
	 */
	mp_ioapic_routing[idx].apic_id = mp_ioapics[idx].apicid;
	mp_ioapic_routing[idx].gsi_base = gsi_base;
	mp_ioapic_routing[idx].gsi_end = gsi_base +
	    io_apic_get_redir_entries(idx);

	printk(KERN_INFO "IOAPIC[%d]: apic_id %d, version %d, address 0x%x, "
	       "GSI %d-%d\n", idx, mp_ioapics[idx].apicid,
	       mp_ioapics[idx].apicver, mp_ioapics[idx].apicaddr,
	       mp_ioapic_routing[idx].gsi_base, mp_ioapic_routing[idx].gsi_end);

	nr_ioapics++;
}

<<<<<<< HEAD
static void assign_to_mp_irq(struct mpc_intsrc *m,
				    struct mpc_intsrc *mp_irq)
=======
int __init acpi_probe_gsi(void)
{
	int idx;
	int gsi;
	int max_gsi = 0;

	if (acpi_disabled)
		return 0;

	if (!acpi_ioapic)
		return 0;

	max_gsi = 0;
	for (idx = 0; idx < nr_ioapics; idx++) {
		gsi = mp_ioapic_routing[idx].gsi_end;

		if (gsi > max_gsi)
			max_gsi = gsi;
	}

	return max_gsi + 1;
}

static void assign_to_mp_irq(struct mp_config_intsrc *m,
				    struct mp_config_intsrc *mp_irq)
>>>>>>> d315760f
{
	memcpy(mp_irq, m, sizeof(struct mpc_intsrc));
}

static int mp_irq_cmp(struct mpc_intsrc *mp_irq,
				struct mpc_intsrc *m)
{
	return memcmp(mp_irq, m, sizeof(struct mpc_intsrc));
}

static void save_mp_irq(struct mpc_intsrc *m)
{
	int i;

	for (i = 0; i < mp_irq_entries; i++) {
		if (!mp_irq_cmp(&mp_irqs[i], m))
			return;
	}

	assign_to_mp_irq(m, &mp_irqs[mp_irq_entries]);
	if (++mp_irq_entries == MAX_IRQ_SOURCES)
		panic("Max # of irq sources exceeded!!\n");
}

void __init mp_override_legacy_irq(u8 bus_irq, u8 polarity, u8 trigger, u32 gsi)
{
	int ioapic;
	int pin;
	struct mpc_intsrc mp_irq;

	/*
	 * Convert 'gsi' to 'ioapic.pin'.
	 */
	ioapic = mp_find_ioapic(gsi);
	if (ioapic < 0)
		return;
	pin = gsi - mp_ioapic_routing[ioapic].gsi_base;

	/*
	 * TBD: This check is for faulty timer entries, where the override
	 *      erroneously sets the trigger to level, resulting in a HUGE
	 *      increase of timer interrupts!
	 */
	if ((bus_irq == 0) && (trigger == 3))
		trigger = 1;

	mp_irq.type = MP_INTSRC;
	mp_irq.irqtype = mp_INT;
	mp_irq.irqflag = (trigger << 2) | polarity;
	mp_irq.srcbus = MP_ISA_BUS;
	mp_irq.srcbusirq = bus_irq;	/* IRQ */
	mp_irq.dstapic = mp_ioapics[ioapic].apicid; /* APIC ID */
	mp_irq.dstirq = pin;	/* INTIN# */

	save_mp_irq(&mp_irq);
}

void __init mp_config_acpi_legacy_irqs(void)
{
	int i;
	int ioapic;
	unsigned int dstapic;
	struct mpc_intsrc mp_irq;

#if defined (CONFIG_MCA) || defined (CONFIG_EISA)
	/*
	 * Fabricate the legacy ISA bus (bus #31).
	 */
	mp_bus_id_to_type[MP_ISA_BUS] = MP_BUS_ISA;
#endif
	set_bit(MP_ISA_BUS, mp_bus_not_pci);
	pr_debug("Bus #%d is ISA\n", MP_ISA_BUS);

#ifdef CONFIG_X86_ES7000
	/*
	 * Older generations of ES7000 have no legacy identity mappings
	 */
	if (es7000_plat == 1)
		return;
#endif

	/*
	 * Locate the IOAPIC that manages the ISA IRQs (0-15).
	 */
	ioapic = mp_find_ioapic(0);
	if (ioapic < 0)
		return;
	dstapic = mp_ioapics[ioapic].apicid;

	/*
	 * Use the default configuration for the IRQs 0-15.  Unless
	 * overridden by (MADT) interrupt source override entries.
	 */
	for (i = 0; i < 16; i++) {
		int idx;

		for (idx = 0; idx < mp_irq_entries; idx++) {
			struct mpc_intsrc *irq = mp_irqs + idx;

			/* Do we already have a mapping for this ISA IRQ? */
			if (irq->srcbus == MP_ISA_BUS && irq->srcbusirq == i)
				break;

			/* Do we already have a mapping for this IOAPIC pin */
			if (irq->dstapic == dstapic && irq->dstirq == i)
				break;
		}

		if (idx != mp_irq_entries) {
			printk(KERN_DEBUG "ACPI: IRQ%d used by override.\n", i);
			continue;	/* IRQ already used */
		}

		mp_irq.type = MP_INTSRC;
		mp_irq.irqflag = 0;	/* Conforming */
		mp_irq.srcbus = MP_ISA_BUS;
		mp_irq.dstapic = dstapic;
		mp_irq.irqtype = mp_INT;
		mp_irq.srcbusirq = i; /* Identity mapped */
		mp_irq.dstirq = i;

		save_mp_irq(&mp_irq);
	}
}

int mp_register_gsi(u32 gsi, int triggering, int polarity)
{
	int ioapic;
	int ioapic_pin;
#ifdef CONFIG_X86_32
#define MAX_GSI_NUM	4096
#define IRQ_COMPRESSION_START	64

	static int pci_irq = IRQ_COMPRESSION_START;
	/*
	 * Mapping between Global System Interrupts, which
	 * represent all possible interrupts, and IRQs
	 * assigned to actual devices.
	 */
	static int gsi_to_irq[MAX_GSI_NUM];
#else

	if (acpi_irq_model != ACPI_IRQ_MODEL_IOAPIC)
		return gsi;
#endif

	/* Don't set up the ACPI SCI because it's already set up */
	if (acpi_gbl_FADT.sci_interrupt == gsi)
		return gsi;

	ioapic = mp_find_ioapic(gsi);
	if (ioapic < 0) {
		printk(KERN_WARNING "No IOAPIC for GSI %u\n", gsi);
		return gsi;
	}

	ioapic_pin = gsi - mp_ioapic_routing[ioapic].gsi_base;

#ifdef CONFIG_X86_32
	if (ioapic_renumber_irq)
		gsi = ioapic_renumber_irq(ioapic, gsi);
#endif

	/*
	 * Avoid pin reprogramming.  PRTs typically include entries
	 * with redundant pin->gsi mappings (but unique PCI devices);
	 * we only program the IOAPIC on the first.
	 */
	if (ioapic_pin > MP_MAX_IOAPIC_PIN) {
		printk(KERN_ERR "Invalid reference to IOAPIC pin "
		       "%d-%d\n", mp_ioapic_routing[ioapic].apic_id,
		       ioapic_pin);
		return gsi;
	}
	if (test_bit(ioapic_pin, mp_ioapic_routing[ioapic].pin_programmed)) {
		pr_debug("Pin %d-%d already programmed\n",
			 mp_ioapic_routing[ioapic].apic_id, ioapic_pin);
#ifdef CONFIG_X86_32
		return (gsi < IRQ_COMPRESSION_START ? gsi : gsi_to_irq[gsi]);
#else
		return gsi;
#endif
	}

	set_bit(ioapic_pin, mp_ioapic_routing[ioapic].pin_programmed);
#ifdef CONFIG_X86_32
	/*
	 * For GSI >= 64, use IRQ compression
	 */
	if ((gsi >= IRQ_COMPRESSION_START)
	    && (triggering == ACPI_LEVEL_SENSITIVE)) {
		/*
		 * For PCI devices assign IRQs in order, avoiding gaps
		 * due to unused I/O APIC pins.
		 */
		int irq = gsi;
		if (gsi < MAX_GSI_NUM) {
			/*
			 * Retain the VIA chipset work-around (gsi > 15), but
			 * avoid a problem where the 8254 timer (IRQ0) is setup
			 * via an override (so it's not on pin 0 of the ioapic),
			 * and at the same time, the pin 0 interrupt is a PCI
			 * type.  The gsi > 15 test could cause these two pins
			 * to be shared as IRQ0, and they are not shareable.
			 * So test for this condition, and if necessary, avoid
			 * the pin collision.
			 */
			gsi = pci_irq++;
			/*
			 * Don't assign IRQ used by ACPI SCI
			 */
			if (gsi == acpi_gbl_FADT.sci_interrupt)
				gsi = pci_irq++;
			gsi_to_irq[irq] = gsi;
		} else {
			printk(KERN_ERR "GSI %u is too high\n", gsi);
			return gsi;
		}
	}
#endif
	io_apic_set_pci_routing(ioapic, ioapic_pin, gsi,
				triggering == ACPI_EDGE_SENSITIVE ? 0 : 1,
				polarity == ACPI_ACTIVE_HIGH ? 0 : 1);
	return gsi;
}

int mp_config_acpi_gsi(unsigned char number, unsigned int devfn, u8 pin,
			u32 gsi, int triggering, int polarity)
{
#ifdef CONFIG_X86_MPPARSE
	struct mpc_intsrc mp_irq;
	int ioapic;

	if (!acpi_ioapic)
		return 0;

	/* print the entry should happen on mptable identically */
	mp_irq.type = MP_INTSRC;
	mp_irq.irqtype = mp_INT;
	mp_irq.irqflag = (triggering == ACPI_EDGE_SENSITIVE ? 4 : 0x0c) |
				(polarity == ACPI_ACTIVE_HIGH ? 1 : 3);
	mp_irq.srcbus = number;
	mp_irq.srcbusirq = (((devfn >> 3) & 0x1f) << 2) | ((pin - 1) & 3);
	ioapic = mp_find_ioapic(gsi);
	mp_irq.dstapic = mp_ioapic_routing[ioapic].apic_id;
	mp_irq.dstirq = gsi - mp_ioapic_routing[ioapic].gsi_base;

	save_mp_irq(&mp_irq);
#endif
	return 0;
}

/*
 * Parse IOAPIC related entries in MADT
 * returns 0 on success, < 0 on error
 */
static int __init acpi_parse_madt_ioapic_entries(void)
{
	int count;

	/*
	 * ACPI interpreter is required to complete interrupt setup,
	 * so if it is off, don't enumerate the io-apics with ACPI.
	 * If MPS is present, it will handle them,
	 * otherwise the system will stay in PIC mode
	 */
	if (acpi_disabled || acpi_noirq) {
		return -ENODEV;
	}

	if (!cpu_has_apic)
		return -ENODEV;

	/*
	 * if "noapic" boot option, don't look for IO-APICs
	 */
	if (skip_ioapic_setup) {
		printk(KERN_INFO PREFIX "Skipping IOAPIC probe "
		       "due to 'noapic' option.\n");
		return -ENODEV;
	}

	count =
	    acpi_table_parse_madt(ACPI_MADT_TYPE_IO_APIC, acpi_parse_ioapic,
				  MAX_IO_APICS);
	if (!count) {
		printk(KERN_ERR PREFIX "No IOAPIC entries present\n");
		return -ENODEV;
	} else if (count < 0) {
		printk(KERN_ERR PREFIX "Error parsing IOAPIC entry\n");
		return count;
	}

	count =
	    acpi_table_parse_madt(ACPI_MADT_TYPE_INTERRUPT_OVERRIDE, acpi_parse_int_src_ovr,
				  nr_irqs);
	if (count < 0) {
		printk(KERN_ERR PREFIX
		       "Error parsing interrupt source overrides entry\n");
		/* TBD: Cleanup to allow fallback to MPS */
		return count;
	}

	/*
	 * If BIOS did not supply an INT_SRC_OVR for the SCI
	 * pretend we got one so we can set the SCI flags.
	 */
	if (!acpi_sci_override_gsi)
		acpi_sci_ioapic_setup(acpi_gbl_FADT.sci_interrupt, 0, 0);

	/* Fill in identity legacy mapings where no override */
	mp_config_acpi_legacy_irqs();

	count =
	    acpi_table_parse_madt(ACPI_MADT_TYPE_NMI_SOURCE, acpi_parse_nmi_src,
				  nr_irqs);
	if (count < 0) {
		printk(KERN_ERR PREFIX "Error parsing NMI SRC entry\n");
		/* TBD: Cleanup to allow fallback to MPS */
		return count;
	}

	return 0;
}
#else
static inline int acpi_parse_madt_ioapic_entries(void)
{
	return -1;
}
#endif	/* !CONFIG_X86_IO_APIC */

static void __init early_acpi_process_madt(void)
{
#ifdef CONFIG_X86_LOCAL_APIC
	int error;

	if (!acpi_table_parse(ACPI_SIG_MADT, acpi_parse_madt)) {

		/*
		 * Parse MADT LAPIC entries
		 */
		error = early_acpi_parse_madt_lapic_addr_ovr();
		if (!error) {
			acpi_lapic = 1;
			smp_found_config = 1;
		}
		if (error == -EINVAL) {
			/*
			 * Dell Precision Workstation 410, 610 come here.
			 */
			printk(KERN_ERR PREFIX
			       "Invalid BIOS MADT, disabling ACPI\n");
			disable_acpi();
		}
	}
#endif
}

static void __init acpi_process_madt(void)
{
#ifdef CONFIG_X86_LOCAL_APIC
	int error;

	if (!acpi_table_parse(ACPI_SIG_MADT, acpi_parse_madt)) {

		/*
		 * Parse MADT LAPIC entries
		 */
		error = acpi_parse_madt_lapic_entries();
		if (!error) {
			acpi_lapic = 1;

#ifdef CONFIG_X86_GENERICARCH
			generic_bigsmp_probe();
#endif
			/*
			 * Parse MADT IO-APIC entries
			 */
			error = acpi_parse_madt_ioapic_entries();
			if (!error) {
				acpi_irq_model = ACPI_IRQ_MODEL_IOAPIC;
				acpi_ioapic = 1;

				smp_found_config = 1;
#ifdef CONFIG_X86_32
				setup_apic_routing();
#endif
			}
		}
		if (error == -EINVAL) {
			/*
			 * Dell Precision Workstation 410, 610 come here.
			 */
			printk(KERN_ERR PREFIX
			       "Invalid BIOS MADT, disabling ACPI\n");
			disable_acpi();
		}
	} else {
		/*
 		 * ACPI found no MADT, and so ACPI wants UP PIC mode.
 		 * In the event an MPS table was found, forget it.
 		 * Boot with "acpi=off" to use MPS on such a system.
 		 */
		if (smp_found_config) {
			printk(KERN_WARNING PREFIX
				"No APIC-table, disabling MPS\n");
			smp_found_config = 0;
		}
	}

	/*
	 * ACPI supports both logical (e.g. Hyper-Threading) and physical
	 * processors, where MPS only supports physical.
	 */
	if (acpi_lapic && acpi_ioapic)
		printk(KERN_INFO "Using ACPI (MADT) for SMP configuration "
		       "information\n");
	else if (acpi_lapic)
		printk(KERN_INFO "Using ACPI for processor (LAPIC) "
		       "configuration information\n");
#endif
	return;
}

static int __init disable_acpi_irq(const struct dmi_system_id *d)
{
	if (!acpi_force) {
		printk(KERN_NOTICE "%s detected: force use of acpi=noirq\n",
		       d->ident);
		acpi_noirq_set();
	}
	return 0;
}

static int __init disable_acpi_pci(const struct dmi_system_id *d)
{
	if (!acpi_force) {
		printk(KERN_NOTICE "%s detected: force use of pci=noacpi\n",
		       d->ident);
		acpi_disable_pci();
	}
	return 0;
}

static int __init dmi_disable_acpi(const struct dmi_system_id *d)
{
	if (!acpi_force) {
		printk(KERN_NOTICE "%s detected: acpi off\n", d->ident);
		disable_acpi();
	} else {
		printk(KERN_NOTICE
		       "Warning: DMI blacklist says broken, but acpi forced\n");
	}
	return 0;
}

/*
 * Limit ACPI to CPU enumeration for HT
 */
static int __init force_acpi_ht(const struct dmi_system_id *d)
{
	if (!acpi_force) {
		printk(KERN_NOTICE "%s detected: force use of acpi=ht\n",
		       d->ident);
		disable_acpi();
		acpi_ht = 1;
	} else {
		printk(KERN_NOTICE
		       "Warning: acpi=force overrules DMI blacklist: acpi=ht\n");
	}
	return 0;
}

/*
 * Force ignoring BIOS IRQ0 pin2 override
 */
static int __init dmi_ignore_irq0_timer_override(const struct dmi_system_id *d)
{
	/*
	 * The ati_ixp4x0_rev() early PCI quirk should have set
	 * the acpi_skip_timer_override flag already:
	 */
	if (!acpi_skip_timer_override) {
		WARN(1, KERN_ERR "ati_ixp4x0 quirk not complete.\n");
		pr_notice("%s detected: Ignoring BIOS IRQ0 pin2 override\n",
			d->ident);
		acpi_skip_timer_override = 1;
	}
	return 0;
}

/*
 * If your system is blacklisted here, but you find that acpi=force
 * works for you, please contact acpi-devel@sourceforge.net
 */
static struct dmi_system_id __initdata acpi_dmi_table[] = {
	/*
	 * Boxes that need ACPI disabled
	 */
	{
	 .callback = dmi_disable_acpi,
	 .ident = "IBM Thinkpad",
	 .matches = {
		     DMI_MATCH(DMI_BOARD_VENDOR, "IBM"),
		     DMI_MATCH(DMI_BOARD_NAME, "2629H1G"),
		     },
	 },

	/*
	 * Boxes that need acpi=ht
	 */
	{
	 .callback = force_acpi_ht,
	 .ident = "FSC Primergy T850",
	 .matches = {
		     DMI_MATCH(DMI_SYS_VENDOR, "FUJITSU SIEMENS"),
		     DMI_MATCH(DMI_PRODUCT_NAME, "PRIMERGY T850"),
		     },
	 },
	{
	 .callback = force_acpi_ht,
	 .ident = "HP VISUALIZE NT Workstation",
	 .matches = {
		     DMI_MATCH(DMI_BOARD_VENDOR, "Hewlett-Packard"),
		     DMI_MATCH(DMI_PRODUCT_NAME, "HP VISUALIZE NT Workstation"),
		     },
	 },
	{
	 .callback = force_acpi_ht,
	 .ident = "Compaq Workstation W8000",
	 .matches = {
		     DMI_MATCH(DMI_SYS_VENDOR, "Compaq"),
		     DMI_MATCH(DMI_PRODUCT_NAME, "Workstation W8000"),
		     },
	 },
	{
	 .callback = force_acpi_ht,
	 .ident = "ASUS P4B266",
	 .matches = {
		     DMI_MATCH(DMI_BOARD_VENDOR, "ASUSTeK Computer INC."),
		     DMI_MATCH(DMI_BOARD_NAME, "P4B266"),
		     },
	 },
	{
	 .callback = force_acpi_ht,
	 .ident = "ASUS P2B-DS",
	 .matches = {
		     DMI_MATCH(DMI_BOARD_VENDOR, "ASUSTeK Computer INC."),
		     DMI_MATCH(DMI_BOARD_NAME, "P2B-DS"),
		     },
	 },
	{
	 .callback = force_acpi_ht,
	 .ident = "ASUS CUR-DLS",
	 .matches = {
		     DMI_MATCH(DMI_BOARD_VENDOR, "ASUSTeK Computer INC."),
		     DMI_MATCH(DMI_BOARD_NAME, "CUR-DLS"),
		     },
	 },
	{
	 .callback = force_acpi_ht,
	 .ident = "ABIT i440BX-W83977",
	 .matches = {
		     DMI_MATCH(DMI_BOARD_VENDOR, "ABIT <http://www.abit.com>"),
		     DMI_MATCH(DMI_BOARD_NAME, "i440BX-W83977 (BP6)"),
		     },
	 },
	{
	 .callback = force_acpi_ht,
	 .ident = "IBM Bladecenter",
	 .matches = {
		     DMI_MATCH(DMI_BOARD_VENDOR, "IBM"),
		     DMI_MATCH(DMI_BOARD_NAME, "IBM eServer BladeCenter HS20"),
		     },
	 },
	{
	 .callback = force_acpi_ht,
	 .ident = "IBM eServer xSeries 360",
	 .matches = {
		     DMI_MATCH(DMI_BOARD_VENDOR, "IBM"),
		     DMI_MATCH(DMI_BOARD_NAME, "eServer xSeries 360"),
		     },
	 },
	{
	 .callback = force_acpi_ht,
	 .ident = "IBM eserver xSeries 330",
	 .matches = {
		     DMI_MATCH(DMI_BOARD_VENDOR, "IBM"),
		     DMI_MATCH(DMI_BOARD_NAME, "eserver xSeries 330"),
		     },
	 },
	{
	 .callback = force_acpi_ht,
	 .ident = "IBM eserver xSeries 440",
	 .matches = {
		     DMI_MATCH(DMI_BOARD_VENDOR, "IBM"),
		     DMI_MATCH(DMI_PRODUCT_NAME, "eserver xSeries 440"),
		     },
	 },

	/*
	 * Boxes that need ACPI PCI IRQ routing disabled
	 */
	{
	 .callback = disable_acpi_irq,
	 .ident = "ASUS A7V",
	 .matches = {
		     DMI_MATCH(DMI_BOARD_VENDOR, "ASUSTeK Computer INC"),
		     DMI_MATCH(DMI_BOARD_NAME, "<A7V>"),
		     /* newer BIOS, Revision 1011, does work */
		     DMI_MATCH(DMI_BIOS_VERSION,
			       "ASUS A7V ACPI BIOS Revision 1007"),
		     },
	 },
	{
		/*
		 * Latest BIOS for IBM 600E (1.16) has bad pcinum
		 * for LPC bridge, which is needed for the PCI
		 * interrupt links to work. DSDT fix is in bug 5966.
		 * 2645, 2646 model numbers are shared with 600/600E/600X
		 */
	 .callback = disable_acpi_irq,
	 .ident = "IBM Thinkpad 600 Series 2645",
	 .matches = {
		     DMI_MATCH(DMI_BOARD_VENDOR, "IBM"),
		     DMI_MATCH(DMI_BOARD_NAME, "2645"),
		     },
	 },
	{
	 .callback = disable_acpi_irq,
	 .ident = "IBM Thinkpad 600 Series 2646",
	 .matches = {
		     DMI_MATCH(DMI_BOARD_VENDOR, "IBM"),
		     DMI_MATCH(DMI_BOARD_NAME, "2646"),
		     },
	 },
	/*
	 * Boxes that need ACPI PCI IRQ routing and PCI scan disabled
	 */
	{			/* _BBN 0 bug */
	 .callback = disable_acpi_pci,
	 .ident = "ASUS PR-DLS",
	 .matches = {
		     DMI_MATCH(DMI_BOARD_VENDOR, "ASUSTeK Computer INC."),
		     DMI_MATCH(DMI_BOARD_NAME, "PR-DLS"),
		     DMI_MATCH(DMI_BIOS_VERSION,
			       "ASUS PR-DLS ACPI BIOS Revision 1010"),
		     DMI_MATCH(DMI_BIOS_DATE, "03/21/2003")
		     },
	 },
	{
	 .callback = disable_acpi_pci,
	 .ident = "Acer TravelMate 36x Laptop",
	 .matches = {
		     DMI_MATCH(DMI_SYS_VENDOR, "Acer"),
		     DMI_MATCH(DMI_PRODUCT_NAME, "TravelMate 360"),
		     },
	 },
	{}
};

/* second table for DMI checks that should run after early-quirks */
static struct dmi_system_id __initdata acpi_dmi_table_late[] = {
	/*
	 * HP laptops which use a DSDT reporting as HP/SB400/10000,
	 * which includes some code which overrides all temperature
	 * trip points to 16C if the INTIN2 input of the I/O APIC
	 * is enabled.  This input is incorrectly designated the
	 * ISA IRQ 0 via an interrupt source override even though
	 * it is wired to the output of the master 8259A and INTIN0
	 * is not connected at all.  Force ignoring BIOS IRQ0 pin2
	 * override in that cases.
	 */
	{
	 .callback = dmi_ignore_irq0_timer_override,
	 .ident = "HP nx6115 laptop",
	 .matches = {
		     DMI_MATCH(DMI_SYS_VENDOR, "Hewlett-Packard"),
		     DMI_MATCH(DMI_PRODUCT_NAME, "HP Compaq nx6115"),
		     },
	 },
	{
	 .callback = dmi_ignore_irq0_timer_override,
	 .ident = "HP NX6125 laptop",
	 .matches = {
		     DMI_MATCH(DMI_SYS_VENDOR, "Hewlett-Packard"),
		     DMI_MATCH(DMI_PRODUCT_NAME, "HP Compaq nx6125"),
		     },
	 },
	{
	 .callback = dmi_ignore_irq0_timer_override,
	 .ident = "HP NX6325 laptop",
	 .matches = {
		     DMI_MATCH(DMI_SYS_VENDOR, "Hewlett-Packard"),
		     DMI_MATCH(DMI_PRODUCT_NAME, "HP Compaq nx6325"),
		     },
	 },
	{
	 .callback = dmi_ignore_irq0_timer_override,
	 .ident = "HP 6715b laptop",
	 .matches = {
		     DMI_MATCH(DMI_SYS_VENDOR, "Hewlett-Packard"),
		     DMI_MATCH(DMI_PRODUCT_NAME, "HP Compaq 6715b"),
		     },
	 },
	{}
};

/*
 * acpi_boot_table_init() and acpi_boot_init()
 *  called from setup_arch(), always.
 *	1. checksums all tables
 *	2. enumerates lapics
 *	3. enumerates io-apics
 *
 * acpi_table_init() is separate to allow reading SRAT without
 * other side effects.
 *
 * side effects of acpi_boot_init:
 *	acpi_lapic = 1 if LAPIC found
 *	acpi_ioapic = 1 if IOAPIC found
 *	if (acpi_lapic && acpi_ioapic) smp_found_config = 1;
 *	if acpi_blacklisted() acpi_disabled = 1;
 *	acpi_irq_model=...
 *	...
 *
 * return value: (currently ignored)
 *	0: success
 *	!0: failure
 */

int __init acpi_boot_table_init(void)
{
	int error;

	dmi_check_system(acpi_dmi_table);

	/*
	 * If acpi_disabled, bail out
	 * One exception: acpi=ht continues far enough to enumerate LAPICs
	 */
	if (acpi_disabled && !acpi_ht)
		return 1;

	/*
	 * Initialize the ACPI boot-time table parser.
	 */
	error = acpi_table_init();
	if (error) {
		disable_acpi();
		return error;
	}

	acpi_table_parse(ACPI_SIG_BOOT, acpi_parse_sbf);

	/*
	 * blacklist may disable ACPI entirely
	 */
	error = acpi_blacklisted();
	if (error) {
		if (acpi_force) {
			printk(KERN_WARNING PREFIX "acpi=force override\n");
		} else {
			printk(KERN_WARNING PREFIX "Disabling ACPI support\n");
			disable_acpi();
			return error;
		}
	}

	return 0;
}

int __init early_acpi_boot_init(void)
{
	/*
	 * If acpi_disabled, bail out
	 * One exception: acpi=ht continues far enough to enumerate LAPICs
	 */
	if (acpi_disabled && !acpi_ht)
		return 1;

	/*
	 * Process the Multiple APIC Description Table (MADT), if present
	 */
	early_acpi_process_madt();

	return 0;
}

int __init acpi_boot_init(void)
{
	/* those are executed after early-quirks are executed */
	dmi_check_system(acpi_dmi_table_late);

	/*
	 * If acpi_disabled, bail out
	 * One exception: acpi=ht continues far enough to enumerate LAPICs
	 */
	if (acpi_disabled && !acpi_ht)
		return 1;

	acpi_table_parse(ACPI_SIG_BOOT, acpi_parse_sbf);

	/*
	 * set sci_int and PM timer address
	 */
	acpi_table_parse(ACPI_SIG_FADT, acpi_parse_fadt);

	/*
	 * Process the Multiple APIC Description Table (MADT), if present
	 */
	acpi_process_madt();

	acpi_table_parse(ACPI_SIG_HPET, acpi_parse_hpet);

	return 0;
}

static int __init parse_acpi(char *arg)
{
	if (!arg)
		return -EINVAL;

	/* "acpi=off" disables both ACPI table parsing and interpreter */
	if (strcmp(arg, "off") == 0) {
		disable_acpi();
	}
	/* acpi=force to over-ride black-list */
	else if (strcmp(arg, "force") == 0) {
		acpi_force = 1;
		acpi_ht = 1;
		acpi_disabled = 0;
	}
	/* acpi=strict disables out-of-spec workarounds */
	else if (strcmp(arg, "strict") == 0) {
		acpi_strict = 1;
	}
	/* Limit ACPI just to boot-time to enable HT */
	else if (strcmp(arg, "ht") == 0) {
		if (!acpi_force)
			disable_acpi();
		acpi_ht = 1;
	}
	/* acpi=rsdt use RSDT instead of XSDT */
	else if (strcmp(arg, "rsdt") == 0) {
		acpi_rsdt_forced = 1;
	}
	/* "acpi=noirq" disables ACPI interrupt routing */
	else if (strcmp(arg, "noirq") == 0) {
		acpi_noirq_set();
	} else {
		/* Core will printk when we return error. */
		return -EINVAL;
	}
	return 0;
}
early_param("acpi", parse_acpi);

/* FIXME: Using pci= for an ACPI parameter is a travesty. */
static int __init parse_pci(char *arg)
{
	if (arg && strcmp(arg, "noacpi") == 0)
		acpi_disable_pci();
	return 0;
}
early_param("pci", parse_pci);

int __init acpi_mps_check(void)
{
#if defined(CONFIG_X86_LOCAL_APIC) && !defined(CONFIG_X86_MPPARSE)
/* mptable code is not built-in*/
	if (acpi_disabled || acpi_noirq) {
		printk(KERN_WARNING "MPS support code is not built-in.\n"
		       "Using acpi=off or acpi=noirq or pci=noacpi "
		       "may have problem\n");
		return 1;
	}
#endif
	return 0;
}

#ifdef CONFIG_X86_IO_APIC
static int __init parse_acpi_skip_timer_override(char *arg)
{
	acpi_skip_timer_override = 1;
	return 0;
}
early_param("acpi_skip_timer_override", parse_acpi_skip_timer_override);

static int __init parse_acpi_use_timer_override(char *arg)
{
	acpi_use_timer_override = 1;
	return 0;
}
early_param("acpi_use_timer_override", parse_acpi_use_timer_override);
#endif /* CONFIG_X86_IO_APIC */

static int __init setup_acpi_sci(char *s)
{
	if (!s)
		return -EINVAL;
	if (!strcmp(s, "edge"))
		acpi_sci_flags =  ACPI_MADT_TRIGGER_EDGE |
			(acpi_sci_flags & ~ACPI_MADT_TRIGGER_MASK);
	else if (!strcmp(s, "level"))
		acpi_sci_flags = ACPI_MADT_TRIGGER_LEVEL |
			(acpi_sci_flags & ~ACPI_MADT_TRIGGER_MASK);
	else if (!strcmp(s, "high"))
		acpi_sci_flags = ACPI_MADT_POLARITY_ACTIVE_HIGH |
			(acpi_sci_flags & ~ACPI_MADT_POLARITY_MASK);
	else if (!strcmp(s, "low"))
		acpi_sci_flags = ACPI_MADT_POLARITY_ACTIVE_LOW |
			(acpi_sci_flags & ~ACPI_MADT_POLARITY_MASK);
	else
		return -EINVAL;
	return 0;
}
early_param("acpi_sci", setup_acpi_sci);

int __acpi_acquire_global_lock(unsigned int *lock)
{
	unsigned int old, new, val;
	do {
		old = *lock;
		new = (((old & ~0x3) + 2) + ((old >> 1) & 0x1));
		val = cmpxchg(lock, old, new);
	} while (unlikely (val != old));
	return (new < 3) ? -1 : 0;
}

int __acpi_release_global_lock(unsigned int *lock)
{
	unsigned int old, new, val;
	do {
		old = *lock;
		new = old & ~0x3;
		val = cmpxchg(lock, old, new);
	} while (unlikely (val != old));
	return old & 0x1;
}<|MERGE_RESOLUTION|>--- conflicted
+++ resolved
@@ -973,10 +973,6 @@
 	nr_ioapics++;
 }
 
-<<<<<<< HEAD
-static void assign_to_mp_irq(struct mpc_intsrc *m,
-				    struct mpc_intsrc *mp_irq)
-=======
 int __init acpi_probe_gsi(void)
 {
 	int idx;
@@ -1000,9 +996,8 @@
 	return max_gsi + 1;
 }
 
-static void assign_to_mp_irq(struct mp_config_intsrc *m,
-				    struct mp_config_intsrc *mp_irq)
->>>>>>> d315760f
+static void assign_to_mp_irq(struct mpc_intsrc *m,
+				    struct mpc_intsrc *mp_irq)
 {
 	memcpy(mp_irq, m, sizeof(struct mpc_intsrc));
 }
