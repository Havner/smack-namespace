/*
 *  CFQ, or complete fairness queueing, disk scheduler.
 *
 *  Based on ideas from a previously unfinished io
 *  scheduler (round robin per-process disk scheduling) and Andrea Arcangeli.
 *
 *  Copyright (C) 2003 Jens Axboe <axboe@kernel.dk>
 */
#include <linux/module.h>
#include <linux/slab.h>
#include <linux/blkdev.h>
#include <linux/elevator.h>
#include <linux/jiffies.h>
#include <linux/rbtree.h>
#include <linux/ioprio.h>
#include <linux/blktrace_api.h>
#include "cfq.h"

/*
 * tunables
 */
/* max queue in one round of service */
static const int cfq_quantum = 8;
static const int cfq_fifo_expire[2] = { HZ / 4, HZ / 8 };
/* maximum backwards seek, in KiB */
static const int cfq_back_max = 16 * 1024;
/* penalty of a backwards seek */
static const int cfq_back_penalty = 2;
static const int cfq_slice_sync = HZ / 10;
static int cfq_slice_async = HZ / 25;
static const int cfq_slice_async_rq = 2;
static int cfq_slice_idle = HZ / 125;
static int cfq_group_idle = HZ / 125;
static const int cfq_target_latency = HZ * 3/10; /* 300 ms */
static const int cfq_hist_divisor = 4;

/*
 * offset from end of service tree
 */
#define CFQ_IDLE_DELAY		(HZ / 5)

/*
 * below this threshold, we consider thinktime immediate
 */
#define CFQ_MIN_TT		(2)

#define CFQ_SLICE_SCALE		(5)
#define CFQ_HW_QUEUE_MIN	(5)
#define CFQ_SERVICE_SHIFT       12

#define CFQQ_SEEK_THR		(sector_t)(8 * 100)
#define CFQQ_CLOSE_THR		(sector_t)(8 * 1024)
#define CFQQ_SECT_THR_NONROT	(sector_t)(2 * 32)
#define CFQQ_SEEKY(cfqq)	(hweight32(cfqq->seek_history) > 32/8)

#define RQ_CIC(rq)		\
	((struct cfq_io_context *) (rq)->elevator_private[0])
#define RQ_CFQQ(rq)		(struct cfq_queue *) ((rq)->elevator_private[1])
#define RQ_CFQG(rq)		(struct cfq_group *) ((rq)->elevator_private[2])

static struct kmem_cache *cfq_pool;
static struct kmem_cache *cfq_ioc_pool;

static DEFINE_PER_CPU(unsigned long, cfq_ioc_count);
static struct completion *ioc_gone;
static DEFINE_SPINLOCK(ioc_gone_lock);

static DEFINE_SPINLOCK(cic_index_lock);
static DEFINE_IDA(cic_index_ida);

#define CFQ_PRIO_LISTS		IOPRIO_BE_NR
#define cfq_class_idle(cfqq)	((cfqq)->ioprio_class == IOPRIO_CLASS_IDLE)
#define cfq_class_rt(cfqq)	((cfqq)->ioprio_class == IOPRIO_CLASS_RT)

#define sample_valid(samples)	((samples) > 80)
#define rb_entry_cfqg(node)	rb_entry((node), struct cfq_group, rb_node)

/*
 * Most of our rbtree usage is for sorting with min extraction, so
 * if we cache the leftmost node we don't have to walk down the tree
 * to find it. Idea borrowed from Ingo Molnars CFS scheduler. We should
 * move this into the elevator for the rq sorting as well.
 */
struct cfq_rb_root {
	struct rb_root rb;
	struct rb_node *left;
	unsigned count;
	unsigned total_weight;
	u64 min_vdisktime;
};
#define CFQ_RB_ROOT	(struct cfq_rb_root) { .rb = RB_ROOT, .left = NULL, \
			.count = 0, .min_vdisktime = 0, }

/*
 * Per process-grouping structure
 */
struct cfq_queue {
	/* reference count */
	int ref;
	/* various state flags, see below */
	unsigned int flags;
	/* parent cfq_data */
	struct cfq_data *cfqd;
	/* service_tree member */
	struct rb_node rb_node;
	/* service_tree key */
	unsigned long rb_key;
	/* prio tree member */
	struct rb_node p_node;
	/* prio tree root we belong to, if any */
	struct rb_root *p_root;
	/* sorted list of pending requests */
	struct rb_root sort_list;
	/* if fifo isn't expired, next request to serve */
	struct request *next_rq;
	/* requests queued in sort_list */
	int queued[2];
	/* currently allocated requests */
	int allocated[2];
	/* fifo list of requests in sort_list */
	struct list_head fifo;

	/* time when queue got scheduled in to dispatch first request. */
	unsigned long dispatch_start;
	unsigned int allocated_slice;
	unsigned int slice_dispatch;
	/* time when first request from queue completed and slice started. */
	unsigned long slice_start;
	unsigned long slice_end;
	long slice_resid;

	/* pending metadata requests */
	int meta_pending;
	/* number of requests that are on the dispatch list or inside driver */
	int dispatched;

	/* io prio of this group */
	unsigned short ioprio, org_ioprio;
	unsigned short ioprio_class, org_ioprio_class;

	pid_t pid;

	u32 seek_history;
	sector_t last_request_pos;

	struct cfq_rb_root *service_tree;
	struct cfq_queue *new_cfqq;
	struct cfq_group *cfqg;
	/* Number of sectors dispatched from queue in single dispatch round */
	unsigned long nr_sectors;
};

/*
 * First index in the service_trees.
 * IDLE is handled separately, so it has negative index
 */
enum wl_prio_t {
	BE_WORKLOAD = 0,
	RT_WORKLOAD = 1,
	IDLE_WORKLOAD = 2,
	CFQ_PRIO_NR,
};

/*
 * Second index in the service_trees.
 */
enum wl_type_t {
	ASYNC_WORKLOAD = 0,
	SYNC_NOIDLE_WORKLOAD = 1,
	SYNC_WORKLOAD = 2
};

/* This is per cgroup per device grouping structure */
struct cfq_group {
	/* group service_tree member */
	struct rb_node rb_node;

	/* group service_tree key */
	u64 vdisktime;
	unsigned int weight;
	unsigned int new_weight;
	bool needs_update;

	/* number of cfqq currently on this group */
	int nr_cfqq;

	/*
	 * Per group busy queues average. Useful for workload slice calc. We
	 * create the array for each prio class but at run time it is used
	 * only for RT and BE class and slot for IDLE class remains unused.
	 * This is primarily done to avoid confusion and a gcc warning.
	 */
	unsigned int busy_queues_avg[CFQ_PRIO_NR];
	/*
	 * rr lists of queues with requests. We maintain service trees for
	 * RT and BE classes. These trees are subdivided in subclasses
	 * of SYNC, SYNC_NOIDLE and ASYNC based on workload type. For IDLE
	 * class there is no subclassification and all the cfq queues go on
	 * a single tree service_tree_idle.
	 * Counts are embedded in the cfq_rb_root
	 */
	struct cfq_rb_root service_trees[2][3];
	struct cfq_rb_root service_tree_idle;

	unsigned long saved_workload_slice;
	enum wl_type_t saved_workload;
	enum wl_prio_t saved_serving_prio;
	struct blkio_group blkg;
#ifdef CONFIG_CFQ_GROUP_IOSCHED
	struct hlist_node cfqd_node;
	int ref;
#endif
	/* number of requests that are on the dispatch list or inside driver */
	int dispatched;
};

/*
 * Per block device queue structure
 */
struct cfq_data {
	struct request_queue *queue;
	/* Root service tree for cfq_groups */
	struct cfq_rb_root grp_service_tree;
	struct cfq_group root_group;

	/*
	 * The priority currently being served
	 */
	enum wl_prio_t serving_prio;
	enum wl_type_t serving_type;
	unsigned long workload_expires;
	struct cfq_group *serving_group;

	/*
	 * Each priority tree is sorted by next_request position.  These
	 * trees are used when determining if two or more queues are
	 * interleaving requests (see cfq_close_cooperator).
	 */
	struct rb_root prio_trees[CFQ_PRIO_LISTS];

	unsigned int busy_queues;
	unsigned int busy_sync_queues;

	int rq_in_driver;
	int rq_in_flight[2];

	/*
	 * queue-depth detection
	 */
	int rq_queued;
	int hw_tag;
	/*
	 * hw_tag can be
	 * -1 => indeterminate, (cfq will behave as if NCQ is present, to allow better detection)
	 *  1 => NCQ is present (hw_tag_est_depth is the estimated max depth)
	 *  0 => no NCQ
	 */
	int hw_tag_est_depth;
	unsigned int hw_tag_samples;

	/*
	 * idle window management
	 */
	struct timer_list idle_slice_timer;
	struct work_struct unplug_work;

	struct cfq_queue *active_queue;
	struct cfq_io_context *active_cic;

	/*
	 * async queue for each priority case
	 */
	struct cfq_queue *async_cfqq[2][IOPRIO_BE_NR];
	struct cfq_queue *async_idle_cfqq;

	sector_t last_position;

	/*
	 * tunables, see top of file
	 */
	unsigned int cfq_quantum;
	unsigned int cfq_fifo_expire[2];
	unsigned int cfq_back_penalty;
	unsigned int cfq_back_max;
	unsigned int cfq_slice[2];
	unsigned int cfq_slice_async_rq;
	unsigned int cfq_slice_idle;
	unsigned int cfq_group_idle;
	unsigned int cfq_latency;

	unsigned int cic_index;
	struct list_head cic_list;

	/*
	 * Fallback dummy cfqq for extreme OOM conditions
	 */
	struct cfq_queue oom_cfqq;

	unsigned long last_delayed_sync;

	/* List of cfq groups being managed on this device*/
	struct hlist_head cfqg_list;

	/* Number of groups which are on blkcg->blkg_list */
	unsigned int nr_blkcg_linked_grps;
};

static struct cfq_group *cfq_get_next_cfqg(struct cfq_data *cfqd);

static struct cfq_rb_root *service_tree_for(struct cfq_group *cfqg,
					    enum wl_prio_t prio,
					    enum wl_type_t type)
{
	if (!cfqg)
		return NULL;

	if (prio == IDLE_WORKLOAD)
		return &cfqg->service_tree_idle;

	return &cfqg->service_trees[prio][type];
}

enum cfqq_state_flags {
	CFQ_CFQQ_FLAG_on_rr = 0,	/* on round-robin busy list */
	CFQ_CFQQ_FLAG_wait_request,	/* waiting for a request */
	CFQ_CFQQ_FLAG_must_dispatch,	/* must be allowed a dispatch */
	CFQ_CFQQ_FLAG_must_alloc_slice,	/* per-slice must_alloc flag */
	CFQ_CFQQ_FLAG_fifo_expire,	/* FIFO checked in this slice */
	CFQ_CFQQ_FLAG_idle_window,	/* slice idling enabled */
	CFQ_CFQQ_FLAG_prio_changed,	/* task priority has changed */
	CFQ_CFQQ_FLAG_slice_new,	/* no requests dispatched in slice */
	CFQ_CFQQ_FLAG_sync,		/* synchronous queue */
	CFQ_CFQQ_FLAG_coop,		/* cfqq is shared */
	CFQ_CFQQ_FLAG_split_coop,	/* shared cfqq will be splitted */
	CFQ_CFQQ_FLAG_deep,		/* sync cfqq experienced large depth */
	CFQ_CFQQ_FLAG_wait_busy,	/* Waiting for next request */
};

#define CFQ_CFQQ_FNS(name)						\
static inline void cfq_mark_cfqq_##name(struct cfq_queue *cfqq)		\
{									\
	(cfqq)->flags |= (1 << CFQ_CFQQ_FLAG_##name);			\
}									\
static inline void cfq_clear_cfqq_##name(struct cfq_queue *cfqq)	\
{									\
	(cfqq)->flags &= ~(1 << CFQ_CFQQ_FLAG_##name);			\
}									\
static inline int cfq_cfqq_##name(const struct cfq_queue *cfqq)		\
{									\
	return ((cfqq)->flags & (1 << CFQ_CFQQ_FLAG_##name)) != 0;	\
}

CFQ_CFQQ_FNS(on_rr);
CFQ_CFQQ_FNS(wait_request);
CFQ_CFQQ_FNS(must_dispatch);
CFQ_CFQQ_FNS(must_alloc_slice);
CFQ_CFQQ_FNS(fifo_expire);
CFQ_CFQQ_FNS(idle_window);
CFQ_CFQQ_FNS(prio_changed);
CFQ_CFQQ_FNS(slice_new);
CFQ_CFQQ_FNS(sync);
CFQ_CFQQ_FNS(coop);
CFQ_CFQQ_FNS(split_coop);
CFQ_CFQQ_FNS(deep);
CFQ_CFQQ_FNS(wait_busy);
#undef CFQ_CFQQ_FNS

#ifdef CONFIG_CFQ_GROUP_IOSCHED
#define cfq_log_cfqq(cfqd, cfqq, fmt, args...)	\
	blk_add_trace_msg((cfqd)->queue, "cfq%d%c %s " fmt, (cfqq)->pid, \
			cfq_cfqq_sync((cfqq)) ? 'S' : 'A', \
			blkg_path(&(cfqq)->cfqg->blkg), ##args)

#define cfq_log_cfqg(cfqd, cfqg, fmt, args...)				\
	blk_add_trace_msg((cfqd)->queue, "%s " fmt,			\
				blkg_path(&(cfqg)->blkg), ##args)       \

#else
#define cfq_log_cfqq(cfqd, cfqq, fmt, args...)	\
	blk_add_trace_msg((cfqd)->queue, "cfq%d " fmt, (cfqq)->pid, ##args)
#define cfq_log_cfqg(cfqd, cfqg, fmt, args...)		do {} while (0)
#endif
#define cfq_log(cfqd, fmt, args...)	\
	blk_add_trace_msg((cfqd)->queue, "cfq " fmt, ##args)

/* Traverses through cfq group service trees */
#define for_each_cfqg_st(cfqg, i, j, st) \
	for (i = 0; i <= IDLE_WORKLOAD; i++) \
		for (j = 0, st = i < IDLE_WORKLOAD ? &cfqg->service_trees[i][j]\
			: &cfqg->service_tree_idle; \
			(i < IDLE_WORKLOAD && j <= SYNC_WORKLOAD) || \
			(i == IDLE_WORKLOAD && j == 0); \
			j++, st = i < IDLE_WORKLOAD ? \
			&cfqg->service_trees[i][j]: NULL) \


static inline bool iops_mode(struct cfq_data *cfqd)
{
	/*
	 * If we are not idling on queues and it is a NCQ drive, parallel
	 * execution of requests is on and measuring time is not possible
	 * in most of the cases until and unless we drive shallower queue
	 * depths and that becomes a performance bottleneck. In such cases
	 * switch to start providing fairness in terms of number of IOs.
	 */
	if (!cfqd->cfq_slice_idle && cfqd->hw_tag)
		return true;
	else
		return false;
}

static inline enum wl_prio_t cfqq_prio(struct cfq_queue *cfqq)
{
	if (cfq_class_idle(cfqq))
		return IDLE_WORKLOAD;
	if (cfq_class_rt(cfqq))
		return RT_WORKLOAD;
	return BE_WORKLOAD;
}


static enum wl_type_t cfqq_type(struct cfq_queue *cfqq)
{
	if (!cfq_cfqq_sync(cfqq))
		return ASYNC_WORKLOAD;
	if (!cfq_cfqq_idle_window(cfqq))
		return SYNC_NOIDLE_WORKLOAD;
	return SYNC_WORKLOAD;
}

static inline int cfq_group_busy_queues_wl(enum wl_prio_t wl,
					struct cfq_data *cfqd,
					struct cfq_group *cfqg)
{
	if (wl == IDLE_WORKLOAD)
		return cfqg->service_tree_idle.count;

	return cfqg->service_trees[wl][ASYNC_WORKLOAD].count
		+ cfqg->service_trees[wl][SYNC_NOIDLE_WORKLOAD].count
		+ cfqg->service_trees[wl][SYNC_WORKLOAD].count;
}

static inline int cfqg_busy_async_queues(struct cfq_data *cfqd,
					struct cfq_group *cfqg)
{
	return cfqg->service_trees[RT_WORKLOAD][ASYNC_WORKLOAD].count
		+ cfqg->service_trees[BE_WORKLOAD][ASYNC_WORKLOAD].count;
}

static void cfq_dispatch_insert(struct request_queue *, struct request *);
static struct cfq_queue *cfq_get_queue(struct cfq_data *, bool,
				       struct io_context *, gfp_t);
static struct cfq_io_context *cfq_cic_lookup(struct cfq_data *,
						struct io_context *);

static inline struct cfq_queue *cic_to_cfqq(struct cfq_io_context *cic,
					    bool is_sync)
{
	return cic->cfqq[is_sync];
}

static inline void cic_set_cfqq(struct cfq_io_context *cic,
				struct cfq_queue *cfqq, bool is_sync)
{
	cic->cfqq[is_sync] = cfqq;
}

#define CIC_DEAD_KEY	1ul
#define CIC_DEAD_INDEX_SHIFT	1

static inline void *cfqd_dead_key(struct cfq_data *cfqd)
{
	return (void *)(cfqd->cic_index << CIC_DEAD_INDEX_SHIFT | CIC_DEAD_KEY);
}

static inline struct cfq_data *cic_to_cfqd(struct cfq_io_context *cic)
{
	struct cfq_data *cfqd = cic->key;

	if (unlikely((unsigned long) cfqd & CIC_DEAD_KEY))
		return NULL;

	return cfqd;
}

/*
 * We regard a request as SYNC, if it's either a read or has the SYNC bit
 * set (in which case it could also be direct WRITE).
 */
static inline bool cfq_bio_sync(struct bio *bio)
{
	return bio_data_dir(bio) == READ || (bio->bi_rw & REQ_SYNC);
}

/*
 * scheduler run of queue, if there are requests pending and no one in the
 * driver that will restart queueing
 */
static inline void cfq_schedule_dispatch(struct cfq_data *cfqd)
{
	if (cfqd->busy_queues) {
		cfq_log(cfqd, "schedule dispatch");
		kblockd_schedule_work(cfqd->queue, &cfqd->unplug_work);
	}
}

/*
 * Scale schedule slice based on io priority. Use the sync time slice only
 * if a queue is marked sync and has sync io queued. A sync queue with async
 * io only, should not get full sync slice length.
 */
static inline int cfq_prio_slice(struct cfq_data *cfqd, bool sync,
				 unsigned short prio)
{
	const int base_slice = cfqd->cfq_slice[sync];

	WARN_ON(prio >= IOPRIO_BE_NR);

	return base_slice + (base_slice/CFQ_SLICE_SCALE * (4 - prio));
}

static inline int
cfq_prio_to_slice(struct cfq_data *cfqd, struct cfq_queue *cfqq)
{
	return cfq_prio_slice(cfqd, cfq_cfqq_sync(cfqq), cfqq->ioprio);
}

static inline u64 cfq_scale_slice(unsigned long delta, struct cfq_group *cfqg)
{
	u64 d = delta << CFQ_SERVICE_SHIFT;

	d = d * BLKIO_WEIGHT_DEFAULT;
	do_div(d, cfqg->weight);
	return d;
}

static inline u64 max_vdisktime(u64 min_vdisktime, u64 vdisktime)
{
	s64 delta = (s64)(vdisktime - min_vdisktime);
	if (delta > 0)
		min_vdisktime = vdisktime;

	return min_vdisktime;
}

static inline u64 min_vdisktime(u64 min_vdisktime, u64 vdisktime)
{
	s64 delta = (s64)(vdisktime - min_vdisktime);
	if (delta < 0)
		min_vdisktime = vdisktime;

	return min_vdisktime;
}

static void update_min_vdisktime(struct cfq_rb_root *st)
{
	struct cfq_group *cfqg;

	if (st->left) {
		cfqg = rb_entry_cfqg(st->left);
		st->min_vdisktime = max_vdisktime(st->min_vdisktime,
						  cfqg->vdisktime);
	}
}

/*
 * get averaged number of queues of RT/BE priority.
 * average is updated, with a formula that gives more weight to higher numbers,
 * to quickly follows sudden increases and decrease slowly
 */

static inline unsigned cfq_group_get_avg_queues(struct cfq_data *cfqd,
					struct cfq_group *cfqg, bool rt)
{
	unsigned min_q, max_q;
	unsigned mult  = cfq_hist_divisor - 1;
	unsigned round = cfq_hist_divisor / 2;
	unsigned busy = cfq_group_busy_queues_wl(rt, cfqd, cfqg);

	min_q = min(cfqg->busy_queues_avg[rt], busy);
	max_q = max(cfqg->busy_queues_avg[rt], busy);
	cfqg->busy_queues_avg[rt] = (mult * max_q + min_q + round) /
		cfq_hist_divisor;
	return cfqg->busy_queues_avg[rt];
}

static inline unsigned
cfq_group_slice(struct cfq_data *cfqd, struct cfq_group *cfqg)
{
	struct cfq_rb_root *st = &cfqd->grp_service_tree;

	return cfq_target_latency * cfqg->weight / st->total_weight;
}

static inline unsigned
cfq_scaled_cfqq_slice(struct cfq_data *cfqd, struct cfq_queue *cfqq)
{
	unsigned slice = cfq_prio_to_slice(cfqd, cfqq);
	if (cfqd->cfq_latency) {
		/*
		 * interested queues (we consider only the ones with the same
		 * priority class in the cfq group)
		 */
		unsigned iq = cfq_group_get_avg_queues(cfqd, cfqq->cfqg,
						cfq_class_rt(cfqq));
		unsigned sync_slice = cfqd->cfq_slice[1];
		unsigned expect_latency = sync_slice * iq;
		unsigned group_slice = cfq_group_slice(cfqd, cfqq->cfqg);

		if (expect_latency > group_slice) {
			unsigned base_low_slice = 2 * cfqd->cfq_slice_idle;
			/* scale low_slice according to IO priority
			 * and sync vs async */
			unsigned low_slice =
				min(slice, base_low_slice * slice / sync_slice);
			/* the adapted slice value is scaled to fit all iqs
			 * into the target latency */
			slice = max(slice * group_slice / expect_latency,
				    low_slice);
		}
	}
	return slice;
}

static inline void
cfq_set_prio_slice(struct cfq_data *cfqd, struct cfq_queue *cfqq)
{
	unsigned slice = cfq_scaled_cfqq_slice(cfqd, cfqq);

	cfqq->slice_start = jiffies;
	cfqq->slice_end = jiffies + slice;
	cfqq->allocated_slice = slice;
	cfq_log_cfqq(cfqd, cfqq, "set_slice=%lu", cfqq->slice_end - jiffies);
}

/*
 * We need to wrap this check in cfq_cfqq_slice_new(), since ->slice_end
 * isn't valid until the first request from the dispatch is activated
 * and the slice time set.
 */
static inline bool cfq_slice_used(struct cfq_queue *cfqq)
{
	if (cfq_cfqq_slice_new(cfqq))
		return false;
	if (time_before(jiffies, cfqq->slice_end))
		return false;

	return true;
}

/*
 * Lifted from AS - choose which of rq1 and rq2 that is best served now.
 * We choose the request that is closest to the head right now. Distance
 * behind the head is penalized and only allowed to a certain extent.
 */
static struct request *
cfq_choose_req(struct cfq_data *cfqd, struct request *rq1, struct request *rq2, sector_t last)
{
	sector_t s1, s2, d1 = 0, d2 = 0;
	unsigned long back_max;
#define CFQ_RQ1_WRAP	0x01 /* request 1 wraps */
#define CFQ_RQ2_WRAP	0x02 /* request 2 wraps */
	unsigned wrap = 0; /* bit mask: requests behind the disk head? */

	if (rq1 == NULL || rq1 == rq2)
		return rq2;
	if (rq2 == NULL)
		return rq1;

	if (rq_is_sync(rq1) != rq_is_sync(rq2))
		return rq_is_sync(rq1) ? rq1 : rq2;

	if ((rq1->cmd_flags ^ rq2->cmd_flags) & REQ_META)
		return rq1->cmd_flags & REQ_META ? rq1 : rq2;

	s1 = blk_rq_pos(rq1);
	s2 = blk_rq_pos(rq2);

	/*
	 * by definition, 1KiB is 2 sectors
	 */
	back_max = cfqd->cfq_back_max * 2;

	/*
	 * Strict one way elevator _except_ in the case where we allow
	 * short backward seeks which are biased as twice the cost of a
	 * similar forward seek.
	 */
	if (s1 >= last)
		d1 = s1 - last;
	else if (s1 + back_max >= last)
		d1 = (last - s1) * cfqd->cfq_back_penalty;
	else
		wrap |= CFQ_RQ1_WRAP;

	if (s2 >= last)
		d2 = s2 - last;
	else if (s2 + back_max >= last)
		d2 = (last - s2) * cfqd->cfq_back_penalty;
	else
		wrap |= CFQ_RQ2_WRAP;

	/* Found required data */

	/*
	 * By doing switch() on the bit mask "wrap" we avoid having to
	 * check two variables for all permutations: --> faster!
	 */
	switch (wrap) {
	case 0: /* common case for CFQ: rq1 and rq2 not wrapped */
		if (d1 < d2)
			return rq1;
		else if (d2 < d1)
			return rq2;
		else {
			if (s1 >= s2)
				return rq1;
			else
				return rq2;
		}

	case CFQ_RQ2_WRAP:
		return rq1;
	case CFQ_RQ1_WRAP:
		return rq2;
	case (CFQ_RQ1_WRAP|CFQ_RQ2_WRAP): /* both rqs wrapped */
	default:
		/*
		 * Since both rqs are wrapped,
		 * start with the one that's further behind head
		 * (--> only *one* back seek required),
		 * since back seek takes more time than forward.
		 */
		if (s1 <= s2)
			return rq1;
		else
			return rq2;
	}
}

/*
 * The below is leftmost cache rbtree addon
 */
static struct cfq_queue *cfq_rb_first(struct cfq_rb_root *root)
{
	/* Service tree is empty */
	if (!root->count)
		return NULL;

	if (!root->left)
		root->left = rb_first(&root->rb);

	if (root->left)
		return rb_entry(root->left, struct cfq_queue, rb_node);

	return NULL;
}

static struct cfq_group *cfq_rb_first_group(struct cfq_rb_root *root)
{
	if (!root->left)
		root->left = rb_first(&root->rb);

	if (root->left)
		return rb_entry_cfqg(root->left);

	return NULL;
}

static void rb_erase_init(struct rb_node *n, struct rb_root *root)
{
	rb_erase(n, root);
	RB_CLEAR_NODE(n);
}

static void cfq_rb_erase(struct rb_node *n, struct cfq_rb_root *root)
{
	if (root->left == n)
		root->left = NULL;
	rb_erase_init(n, &root->rb);
	--root->count;
}

/*
 * would be nice to take fifo expire time into account as well
 */
static struct request *
cfq_find_next_rq(struct cfq_data *cfqd, struct cfq_queue *cfqq,
		  struct request *last)
{
	struct rb_node *rbnext = rb_next(&last->rb_node);
	struct rb_node *rbprev = rb_prev(&last->rb_node);
	struct request *next = NULL, *prev = NULL;

	BUG_ON(RB_EMPTY_NODE(&last->rb_node));

	if (rbprev)
		prev = rb_entry_rq(rbprev);

	if (rbnext)
		next = rb_entry_rq(rbnext);
	else {
		rbnext = rb_first(&cfqq->sort_list);
		if (rbnext && rbnext != &last->rb_node)
			next = rb_entry_rq(rbnext);
	}

	return cfq_choose_req(cfqd, next, prev, blk_rq_pos(last));
}

static unsigned long cfq_slice_offset(struct cfq_data *cfqd,
				      struct cfq_queue *cfqq)
{
	/*
	 * just an approximation, should be ok.
	 */
	return (cfqq->cfqg->nr_cfqq - 1) * (cfq_prio_slice(cfqd, 1, 0) -
		       cfq_prio_slice(cfqd, cfq_cfqq_sync(cfqq), cfqq->ioprio));
}

static inline s64
cfqg_key(struct cfq_rb_root *st, struct cfq_group *cfqg)
{
	return cfqg->vdisktime - st->min_vdisktime;
}

static void
__cfq_group_service_tree_add(struct cfq_rb_root *st, struct cfq_group *cfqg)
{
	struct rb_node **node = &st->rb.rb_node;
	struct rb_node *parent = NULL;
	struct cfq_group *__cfqg;
	s64 key = cfqg_key(st, cfqg);
	int left = 1;

	while (*node != NULL) {
		parent = *node;
		__cfqg = rb_entry_cfqg(parent);

		if (key < cfqg_key(st, __cfqg))
			node = &parent->rb_left;
		else {
			node = &parent->rb_right;
			left = 0;
		}
	}

	if (left)
		st->left = &cfqg->rb_node;

	rb_link_node(&cfqg->rb_node, parent, node);
	rb_insert_color(&cfqg->rb_node, &st->rb);
}

static void
cfq_update_group_weight(struct cfq_group *cfqg)
{
	BUG_ON(!RB_EMPTY_NODE(&cfqg->rb_node));
	if (cfqg->needs_update) {
		cfqg->weight = cfqg->new_weight;
		cfqg->needs_update = false;
	}
}

static void
cfq_group_service_tree_add(struct cfq_rb_root *st, struct cfq_group *cfqg)
{
	BUG_ON(!RB_EMPTY_NODE(&cfqg->rb_node));

	cfq_update_group_weight(cfqg);
	__cfq_group_service_tree_add(st, cfqg);
	st->total_weight += cfqg->weight;
}

static void
cfq_group_notify_queue_add(struct cfq_data *cfqd, struct cfq_group *cfqg)
{
	struct cfq_rb_root *st = &cfqd->grp_service_tree;
	struct cfq_group *__cfqg;
	struct rb_node *n;

	cfqg->nr_cfqq++;
	if (!RB_EMPTY_NODE(&cfqg->rb_node))
		return;

	/*
	 * Currently put the group at the end. Later implement something
	 * so that groups get lesser vtime based on their weights, so that
	 * if group does not loose all if it was not continuously backlogged.
	 */
	n = rb_last(&st->rb);
	if (n) {
		__cfqg = rb_entry_cfqg(n);
		cfqg->vdisktime = __cfqg->vdisktime + CFQ_IDLE_DELAY;
	} else
		cfqg->vdisktime = st->min_vdisktime;
	cfq_group_service_tree_add(st, cfqg);
}

static void
cfq_group_service_tree_del(struct cfq_rb_root *st, struct cfq_group *cfqg)
{
	st->total_weight -= cfqg->weight;
	if (!RB_EMPTY_NODE(&cfqg->rb_node))
		cfq_rb_erase(&cfqg->rb_node, st);
}

static void
cfq_group_notify_queue_del(struct cfq_data *cfqd, struct cfq_group *cfqg)
{
	struct cfq_rb_root *st = &cfqd->grp_service_tree;

	BUG_ON(cfqg->nr_cfqq < 1);
	cfqg->nr_cfqq--;

	/* If there are other cfq queues under this group, don't delete it */
	if (cfqg->nr_cfqq)
		return;

	cfq_log_cfqg(cfqd, cfqg, "del_from_rr group");
	cfq_group_service_tree_del(st, cfqg);
	cfqg->saved_workload_slice = 0;
	cfq_blkiocg_update_dequeue_stats(&cfqg->blkg, 1);
}

static inline unsigned int cfq_cfqq_slice_usage(struct cfq_queue *cfqq,
						unsigned int *unaccounted_time)
{
	unsigned int slice_used;

	/*
	 * Queue got expired before even a single request completed or
	 * got expired immediately after first request completion.
	 */
	if (!cfqq->slice_start || cfqq->slice_start == jiffies) {
		/*
		 * Also charge the seek time incurred to the group, otherwise
		 * if there are mutiple queues in the group, each can dispatch
		 * a single request on seeky media and cause lots of seek time
		 * and group will never know it.
		 */
		slice_used = max_t(unsigned, (jiffies - cfqq->dispatch_start),
					1);
	} else {
		slice_used = jiffies - cfqq->slice_start;
		if (slice_used > cfqq->allocated_slice) {
			*unaccounted_time = slice_used - cfqq->allocated_slice;
			slice_used = cfqq->allocated_slice;
		}
		if (time_after(cfqq->slice_start, cfqq->dispatch_start))
			*unaccounted_time += cfqq->slice_start -
					cfqq->dispatch_start;
	}

	return slice_used;
}

static void cfq_group_served(struct cfq_data *cfqd, struct cfq_group *cfqg,
				struct cfq_queue *cfqq)
{
	struct cfq_rb_root *st = &cfqd->grp_service_tree;
	unsigned int used_sl, charge, unaccounted_sl = 0;
	int nr_sync = cfqg->nr_cfqq - cfqg_busy_async_queues(cfqd, cfqg)
			- cfqg->service_tree_idle.count;

	BUG_ON(nr_sync < 0);
	used_sl = charge = cfq_cfqq_slice_usage(cfqq, &unaccounted_sl);

	if (iops_mode(cfqd))
		charge = cfqq->slice_dispatch;
	else if (!cfq_cfqq_sync(cfqq) && !nr_sync)
		charge = cfqq->allocated_slice;

	/* Can't update vdisktime while group is on service tree */
	cfq_group_service_tree_del(st, cfqg);
	cfqg->vdisktime += cfq_scale_slice(charge, cfqg);
	/* If a new weight was requested, update now, off tree */
	cfq_group_service_tree_add(st, cfqg);

	/* This group is being expired. Save the context */
	if (time_after(cfqd->workload_expires, jiffies)) {
		cfqg->saved_workload_slice = cfqd->workload_expires
						- jiffies;
		cfqg->saved_workload = cfqd->serving_type;
		cfqg->saved_serving_prio = cfqd->serving_prio;
	} else
		cfqg->saved_workload_slice = 0;

	cfq_log_cfqg(cfqd, cfqg, "served: vt=%llu min_vt=%llu", cfqg->vdisktime,
					st->min_vdisktime);
	cfq_log_cfqq(cfqq->cfqd, cfqq,
		     "sl_used=%u disp=%u charge=%u iops=%u sect=%lu",
		     used_sl, cfqq->slice_dispatch, charge,
		     iops_mode(cfqd), cfqq->nr_sectors);
	cfq_blkiocg_update_timeslice_used(&cfqg->blkg, used_sl,
					  unaccounted_sl);
	cfq_blkiocg_set_start_empty_time(&cfqg->blkg);
}

#ifdef CONFIG_CFQ_GROUP_IOSCHED
static inline struct cfq_group *cfqg_of_blkg(struct blkio_group *blkg)
{
	if (blkg)
		return container_of(blkg, struct cfq_group, blkg);
	return NULL;
}

static void cfq_update_blkio_group_weight(void *key, struct blkio_group *blkg,
					  unsigned int weight)
{
	struct cfq_group *cfqg = cfqg_of_blkg(blkg);
	cfqg->new_weight = weight;
	cfqg->needs_update = true;
}

static void cfq_init_add_cfqg_lists(struct cfq_data *cfqd,
			struct cfq_group *cfqg, struct blkio_cgroup *blkcg)
{
	struct backing_dev_info *bdi = &cfqd->queue->backing_dev_info;
	unsigned int major, minor;

	/*
	 * Add group onto cgroup list. It might happen that bdi->dev is
	 * not initialized yet. Initialize this new group without major
	 * and minor info and this info will be filled in once a new thread
	 * comes for IO.
	 */
	if (bdi->dev) {
		sscanf(dev_name(bdi->dev), "%u:%u", &major, &minor);
		cfq_blkiocg_add_blkio_group(blkcg, &cfqg->blkg,
					(void *)cfqd, MKDEV(major, minor));
	} else
		cfq_blkiocg_add_blkio_group(blkcg, &cfqg->blkg,
					(void *)cfqd, 0);

	cfqd->nr_blkcg_linked_grps++;
	cfqg->weight = blkcg_get_weight(blkcg, cfqg->blkg.dev);

	/* Add group on cfqd list */
	hlist_add_head(&cfqg->cfqd_node, &cfqd->cfqg_list);
}

/*
 * Should be called from sleepable context. No request queue lock as per
 * cpu stats are allocated dynamically and alloc_percpu needs to be called
 * from sleepable context.
 */
static struct cfq_group * cfq_alloc_cfqg(struct cfq_data *cfqd)
{
	struct cfq_group *cfqg = NULL;
	int i, j, ret;
	struct cfq_rb_root *st;

	cfqg = kzalloc_node(sizeof(*cfqg), GFP_ATOMIC, cfqd->queue->node);
	if (!cfqg)
		return NULL;

	for_each_cfqg_st(cfqg, i, j, st)
		*st = CFQ_RB_ROOT;
	RB_CLEAR_NODE(&cfqg->rb_node);

	/*
	 * Take the initial reference that will be released on destroy
	 * This can be thought of a joint reference by cgroup and
	 * elevator which will be dropped by either elevator exit
	 * or cgroup deletion path depending on who is exiting first.
	 */
	cfqg->ref = 1;

	ret = blkio_alloc_blkg_stats(&cfqg->blkg);
	if (ret) {
		kfree(cfqg);
		return NULL;
	}

	return cfqg;
}

static struct cfq_group *
cfq_find_cfqg(struct cfq_data *cfqd, struct blkio_cgroup *blkcg)
{
	struct cfq_group *cfqg = NULL;
	void *key = cfqd;
	struct backing_dev_info *bdi = &cfqd->queue->backing_dev_info;
	unsigned int major, minor;

	/*
	 * This is the common case when there are no blkio cgroups.
	 * Avoid lookup in this case
	 */
	if (blkcg == &blkio_root_cgroup)
		cfqg = &cfqd->root_group;
	else
		cfqg = cfqg_of_blkg(blkiocg_lookup_group(blkcg, key));

	if (cfqg && !cfqg->blkg.dev && bdi->dev && dev_name(bdi->dev)) {
		sscanf(dev_name(bdi->dev), "%u:%u", &major, &minor);
		cfqg->blkg.dev = MKDEV(major, minor);
	}

	return cfqg;
}

/*
 * Search for the cfq group current task belongs to. request_queue lock must
 * be held.
 */
static struct cfq_group *cfq_get_cfqg(struct cfq_data *cfqd)
{
	struct blkio_cgroup *blkcg;
	struct cfq_group *cfqg = NULL, *__cfqg = NULL;
	struct request_queue *q = cfqd->queue;

	rcu_read_lock();
	blkcg = task_blkio_cgroup(current);
	cfqg = cfq_find_cfqg(cfqd, blkcg);
	if (cfqg) {
		rcu_read_unlock();
		return cfqg;
	}

	/*
	 * Need to allocate a group. Allocation of group also needs allocation
	 * of per cpu stats which in-turn takes a mutex() and can block. Hence
	 * we need to drop rcu lock and queue_lock before we call alloc.
	 *
	 * Not taking any queue reference here and assuming that queue is
	 * around by the time we return. CFQ queue allocation code does
	 * the same. It might be racy though.
	 */

	rcu_read_unlock();
	spin_unlock_irq(q->queue_lock);

	cfqg = cfq_alloc_cfqg(cfqd);

	spin_lock_irq(q->queue_lock);

	rcu_read_lock();
	blkcg = task_blkio_cgroup(current);

	/*
	 * If some other thread already allocated the group while we were
	 * not holding queue lock, free up the group
	 */
	__cfqg = cfq_find_cfqg(cfqd, blkcg);

	if (__cfqg) {
		kfree(cfqg);
		rcu_read_unlock();
		return __cfqg;
	}

	if (!cfqg)
		cfqg = &cfqd->root_group;

	cfq_init_add_cfqg_lists(cfqd, cfqg, blkcg);
	rcu_read_unlock();
	return cfqg;
}

static inline struct cfq_group *cfq_ref_get_cfqg(struct cfq_group *cfqg)
{
	cfqg->ref++;
	return cfqg;
}

static void cfq_link_cfqq_cfqg(struct cfq_queue *cfqq, struct cfq_group *cfqg)
{
	/* Currently, all async queues are mapped to root group */
	if (!cfq_cfqq_sync(cfqq))
		cfqg = &cfqq->cfqd->root_group;

	cfqq->cfqg = cfqg;
	/* cfqq reference on cfqg */
	cfqq->cfqg->ref++;
}

static void cfq_put_cfqg(struct cfq_group *cfqg)
{
	struct cfq_rb_root *st;
	int i, j;

	BUG_ON(cfqg->ref <= 0);
	cfqg->ref--;
	if (cfqg->ref)
		return;
	for_each_cfqg_st(cfqg, i, j, st)
		BUG_ON(!RB_EMPTY_ROOT(&st->rb));
	free_percpu(cfqg->blkg.stats_cpu);
	kfree(cfqg);
}

static void cfq_destroy_cfqg(struct cfq_data *cfqd, struct cfq_group *cfqg)
{
	/* Something wrong if we are trying to remove same group twice */
	BUG_ON(hlist_unhashed(&cfqg->cfqd_node));

	hlist_del_init(&cfqg->cfqd_node);

	/*
	 * Put the reference taken at the time of creation so that when all
	 * queues are gone, group can be destroyed.
	 */
	cfq_put_cfqg(cfqg);
}

static void cfq_release_cfq_groups(struct cfq_data *cfqd)
{
	struct hlist_node *pos, *n;
	struct cfq_group *cfqg;

	hlist_for_each_entry_safe(cfqg, pos, n, &cfqd->cfqg_list, cfqd_node) {
		/*
		 * If cgroup removal path got to blk_group first and removed
		 * it from cgroup list, then it will take care of destroying
		 * cfqg also.
		 */
		if (!cfq_blkiocg_del_blkio_group(&cfqg->blkg))
			cfq_destroy_cfqg(cfqd, cfqg);
	}
}

/*
 * Blk cgroup controller notification saying that blkio_group object is being
 * delinked as associated cgroup object is going away. That also means that
 * no new IO will come in this group. So get rid of this group as soon as
 * any pending IO in the group is finished.
 *
 * This function is called under rcu_read_lock(). key is the rcu protected
 * pointer. That means "key" is a valid cfq_data pointer as long as we are rcu
 * read lock.
 *
 * "key" was fetched from blkio_group under blkio_cgroup->lock. That means
 * it should not be NULL as even if elevator was exiting, cgroup deltion
 * path got to it first.
 */
static void cfq_unlink_blkio_group(void *key, struct blkio_group *blkg)
{
	unsigned long  flags;
	struct cfq_data *cfqd = key;

	spin_lock_irqsave(cfqd->queue->queue_lock, flags);
	cfq_destroy_cfqg(cfqd, cfqg_of_blkg(blkg));
	spin_unlock_irqrestore(cfqd->queue->queue_lock, flags);
}

#else /* GROUP_IOSCHED */
static struct cfq_group *cfq_get_cfqg(struct cfq_data *cfqd)
{
	return &cfqd->root_group;
}

static inline struct cfq_group *cfq_ref_get_cfqg(struct cfq_group *cfqg)
{
	return cfqg;
}

static inline void
cfq_link_cfqq_cfqg(struct cfq_queue *cfqq, struct cfq_group *cfqg) {
	cfqq->cfqg = cfqg;
}

static void cfq_release_cfq_groups(struct cfq_data *cfqd) {}
static inline void cfq_put_cfqg(struct cfq_group *cfqg) {}

#endif /* GROUP_IOSCHED */

/*
 * The cfqd->service_trees holds all pending cfq_queue's that have
 * requests waiting to be processed. It is sorted in the order that
 * we will service the queues.
 */
static void cfq_service_tree_add(struct cfq_data *cfqd, struct cfq_queue *cfqq,
				 bool add_front)
{
	struct rb_node **p, *parent;
	struct cfq_queue *__cfqq;
	unsigned long rb_key;
	struct cfq_rb_root *service_tree;
	int left;
	int new_cfqq = 1;

	service_tree = service_tree_for(cfqq->cfqg, cfqq_prio(cfqq),
						cfqq_type(cfqq));
	if (cfq_class_idle(cfqq)) {
		rb_key = CFQ_IDLE_DELAY;
		parent = rb_last(&service_tree->rb);
		if (parent && parent != &cfqq->rb_node) {
			__cfqq = rb_entry(parent, struct cfq_queue, rb_node);
			rb_key += __cfqq->rb_key;
		} else
			rb_key += jiffies;
	} else if (!add_front) {
		/*
		 * Get our rb key offset. Subtract any residual slice
		 * value carried from last service. A negative resid
		 * count indicates slice overrun, and this should position
		 * the next service time further away in the tree.
		 */
		rb_key = cfq_slice_offset(cfqd, cfqq) + jiffies;
		rb_key -= cfqq->slice_resid;
		cfqq->slice_resid = 0;
	} else {
		rb_key = -HZ;
		__cfqq = cfq_rb_first(service_tree);
		rb_key += __cfqq ? __cfqq->rb_key : jiffies;
	}

	if (!RB_EMPTY_NODE(&cfqq->rb_node)) {
		new_cfqq = 0;
		/*
		 * same position, nothing more to do
		 */
		if (rb_key == cfqq->rb_key &&
		    cfqq->service_tree == service_tree)
			return;

		cfq_rb_erase(&cfqq->rb_node, cfqq->service_tree);
		cfqq->service_tree = NULL;
	}

	left = 1;
	parent = NULL;
	cfqq->service_tree = service_tree;
	p = &service_tree->rb.rb_node;
	while (*p) {
		struct rb_node **n;

		parent = *p;
		__cfqq = rb_entry(parent, struct cfq_queue, rb_node);

		/*
		 * sort by key, that represents service time.
		 */
		if (time_before(rb_key, __cfqq->rb_key))
			n = &(*p)->rb_left;
		else {
			n = &(*p)->rb_right;
			left = 0;
		}

		p = n;
	}

	if (left)
		service_tree->left = &cfqq->rb_node;

	cfqq->rb_key = rb_key;
	rb_link_node(&cfqq->rb_node, parent, p);
	rb_insert_color(&cfqq->rb_node, &service_tree->rb);
	service_tree->count++;
	if (add_front || !new_cfqq)
		return;
	cfq_group_notify_queue_add(cfqd, cfqq->cfqg);
}

static struct cfq_queue *
cfq_prio_tree_lookup(struct cfq_data *cfqd, struct rb_root *root,
		     sector_t sector, struct rb_node **ret_parent,
		     struct rb_node ***rb_link)
{
	struct rb_node **p, *parent;
	struct cfq_queue *cfqq = NULL;

	parent = NULL;
	p = &root->rb_node;
	while (*p) {
		struct rb_node **n;

		parent = *p;
		cfqq = rb_entry(parent, struct cfq_queue, p_node);

		/*
		 * Sort strictly based on sector.  Smallest to the left,
		 * largest to the right.
		 */
		if (sector > blk_rq_pos(cfqq->next_rq))
			n = &(*p)->rb_right;
		else if (sector < blk_rq_pos(cfqq->next_rq))
			n = &(*p)->rb_left;
		else
			break;
		p = n;
		cfqq = NULL;
	}

	*ret_parent = parent;
	if (rb_link)
		*rb_link = p;
	return cfqq;
}

static void cfq_prio_tree_add(struct cfq_data *cfqd, struct cfq_queue *cfqq)
{
	struct rb_node **p, *parent;
	struct cfq_queue *__cfqq;

	if (cfqq->p_root) {
		rb_erase(&cfqq->p_node, cfqq->p_root);
		cfqq->p_root = NULL;
	}

	if (cfq_class_idle(cfqq))
		return;
	if (!cfqq->next_rq)
		return;

	cfqq->p_root = &cfqd->prio_trees[cfqq->org_ioprio];
	__cfqq = cfq_prio_tree_lookup(cfqd, cfqq->p_root,
				      blk_rq_pos(cfqq->next_rq), &parent, &p);
	if (!__cfqq) {
		rb_link_node(&cfqq->p_node, parent, p);
		rb_insert_color(&cfqq->p_node, cfqq->p_root);
	} else
		cfqq->p_root = NULL;
}

/*
 * Update cfqq's position in the service tree.
 */
static void cfq_resort_rr_list(struct cfq_data *cfqd, struct cfq_queue *cfqq)
{
	/*
	 * Resorting requires the cfqq to be on the RR list already.
	 */
	if (cfq_cfqq_on_rr(cfqq)) {
		cfq_service_tree_add(cfqd, cfqq, 0);
		cfq_prio_tree_add(cfqd, cfqq);
	}
}

/*
 * add to busy list of queues for service, trying to be fair in ordering
 * the pending list according to last request service
 */
static void cfq_add_cfqq_rr(struct cfq_data *cfqd, struct cfq_queue *cfqq)
{
	cfq_log_cfqq(cfqd, cfqq, "add_to_rr");
	BUG_ON(cfq_cfqq_on_rr(cfqq));
	cfq_mark_cfqq_on_rr(cfqq);
	cfqd->busy_queues++;
	if (cfq_cfqq_sync(cfqq))
		cfqd->busy_sync_queues++;

	cfq_resort_rr_list(cfqd, cfqq);
}

/*
 * Called when the cfqq no longer has requests pending, remove it from
 * the service tree.
 */
static void cfq_del_cfqq_rr(struct cfq_data *cfqd, struct cfq_queue *cfqq)
{
	cfq_log_cfqq(cfqd, cfqq, "del_from_rr");
	BUG_ON(!cfq_cfqq_on_rr(cfqq));
	cfq_clear_cfqq_on_rr(cfqq);

	if (!RB_EMPTY_NODE(&cfqq->rb_node)) {
		cfq_rb_erase(&cfqq->rb_node, cfqq->service_tree);
		cfqq->service_tree = NULL;
	}
	if (cfqq->p_root) {
		rb_erase(&cfqq->p_node, cfqq->p_root);
		cfqq->p_root = NULL;
	}

	cfq_group_notify_queue_del(cfqd, cfqq->cfqg);
	BUG_ON(!cfqd->busy_queues);
	cfqd->busy_queues--;
	if (cfq_cfqq_sync(cfqq))
		cfqd->busy_sync_queues--;
}

/*
 * rb tree support functions
 */
static void cfq_del_rq_rb(struct request *rq)
{
	struct cfq_queue *cfqq = RQ_CFQQ(rq);
	const int sync = rq_is_sync(rq);

	BUG_ON(!cfqq->queued[sync]);
	cfqq->queued[sync]--;

	elv_rb_del(&cfqq->sort_list, rq);

	if (cfq_cfqq_on_rr(cfqq) && RB_EMPTY_ROOT(&cfqq->sort_list)) {
		/*
		 * Queue will be deleted from service tree when we actually
		 * expire it later. Right now just remove it from prio tree
		 * as it is empty.
		 */
		if (cfqq->p_root) {
			rb_erase(&cfqq->p_node, cfqq->p_root);
			cfqq->p_root = NULL;
		}
	}
}

static void cfq_add_rq_rb(struct request *rq)
{
	struct cfq_queue *cfqq = RQ_CFQQ(rq);
	struct cfq_data *cfqd = cfqq->cfqd;
	struct request *prev;

	cfqq->queued[rq_is_sync(rq)]++;

	elv_rb_add(&cfqq->sort_list, rq);

	if (!cfq_cfqq_on_rr(cfqq))
		cfq_add_cfqq_rr(cfqd, cfqq);

	/*
	 * check if this request is a better next-serve candidate
	 */
	prev = cfqq->next_rq;
	cfqq->next_rq = cfq_choose_req(cfqd, cfqq->next_rq, rq, cfqd->last_position);

	/*
	 * adjust priority tree position, if ->next_rq changes
	 */
	if (prev != cfqq->next_rq)
		cfq_prio_tree_add(cfqd, cfqq);

	BUG_ON(!cfqq->next_rq);
}

static void cfq_reposition_rq_rb(struct cfq_queue *cfqq, struct request *rq)
{
	elv_rb_del(&cfqq->sort_list, rq);
	cfqq->queued[rq_is_sync(rq)]--;
	cfq_blkiocg_update_io_remove_stats(&(RQ_CFQG(rq))->blkg,
					rq_data_dir(rq), rq_is_sync(rq));
	cfq_add_rq_rb(rq);
	cfq_blkiocg_update_io_add_stats(&(RQ_CFQG(rq))->blkg,
			&cfqq->cfqd->serving_group->blkg, rq_data_dir(rq),
			rq_is_sync(rq));
}

static struct request *
cfq_find_rq_fmerge(struct cfq_data *cfqd, struct bio *bio)
{
	struct task_struct *tsk = current;
	struct cfq_io_context *cic;
	struct cfq_queue *cfqq;

	cic = cfq_cic_lookup(cfqd, tsk->io_context);
	if (!cic)
		return NULL;

	cfqq = cic_to_cfqq(cic, cfq_bio_sync(bio));
	if (cfqq) {
		sector_t sector = bio->bi_sector + bio_sectors(bio);

		return elv_rb_find(&cfqq->sort_list, sector);
	}

	return NULL;
}

static void cfq_activate_request(struct request_queue *q, struct request *rq)
{
	struct cfq_data *cfqd = q->elevator->elevator_data;

	cfqd->rq_in_driver++;
	cfq_log_cfqq(cfqd, RQ_CFQQ(rq), "activate rq, drv=%d",
						cfqd->rq_in_driver);

	cfqd->last_position = blk_rq_pos(rq) + blk_rq_sectors(rq);
}

static void cfq_deactivate_request(struct request_queue *q, struct request *rq)
{
	struct cfq_data *cfqd = q->elevator->elevator_data;

	WARN_ON(!cfqd->rq_in_driver);
	cfqd->rq_in_driver--;
	cfq_log_cfqq(cfqd, RQ_CFQQ(rq), "deactivate rq, drv=%d",
						cfqd->rq_in_driver);
}

static void cfq_remove_request(struct request *rq)
{
	struct cfq_queue *cfqq = RQ_CFQQ(rq);

	if (cfqq->next_rq == rq)
		cfqq->next_rq = cfq_find_next_rq(cfqq->cfqd, cfqq, rq);

	list_del_init(&rq->queuelist);
	cfq_del_rq_rb(rq);

	cfqq->cfqd->rq_queued--;
	cfq_blkiocg_update_io_remove_stats(&(RQ_CFQG(rq))->blkg,
					rq_data_dir(rq), rq_is_sync(rq));
	if (rq->cmd_flags & REQ_META) {
		WARN_ON(!cfqq->meta_pending);
		cfqq->meta_pending--;
	}
}

static int cfq_merge(struct request_queue *q, struct request **req,
		     struct bio *bio)
{
	struct cfq_data *cfqd = q->elevator->elevator_data;
	struct request *__rq;

	__rq = cfq_find_rq_fmerge(cfqd, bio);
	if (__rq && elv_rq_merge_ok(__rq, bio)) {
		*req = __rq;
		return ELEVATOR_FRONT_MERGE;
	}

	return ELEVATOR_NO_MERGE;
}

static void cfq_merged_request(struct request_queue *q, struct request *req,
			       int type)
{
	if (type == ELEVATOR_FRONT_MERGE) {
		struct cfq_queue *cfqq = RQ_CFQQ(req);

		cfq_reposition_rq_rb(cfqq, req);
	}
}

static void cfq_bio_merged(struct request_queue *q, struct request *req,
				struct bio *bio)
{
	cfq_blkiocg_update_io_merged_stats(&(RQ_CFQG(req))->blkg,
					bio_data_dir(bio), cfq_bio_sync(bio));
}

static void
cfq_merged_requests(struct request_queue *q, struct request *rq,
		    struct request *next)
{
	struct cfq_queue *cfqq = RQ_CFQQ(rq);
	/*
	 * reposition in fifo if next is older than rq
	 */
	if (!list_empty(&rq->queuelist) && !list_empty(&next->queuelist) &&
	    time_before(rq_fifo_time(next), rq_fifo_time(rq))) {
		list_move(&rq->queuelist, &next->queuelist);
		rq_set_fifo_time(rq, rq_fifo_time(next));
	}

	if (cfqq->next_rq == next)
		cfqq->next_rq = rq;
	cfq_remove_request(next);
	cfq_blkiocg_update_io_merged_stats(&(RQ_CFQG(rq))->blkg,
					rq_data_dir(next), rq_is_sync(next));
}

static int cfq_allow_merge(struct request_queue *q, struct request *rq,
			   struct bio *bio)
{
	struct cfq_data *cfqd = q->elevator->elevator_data;
	struct cfq_io_context *cic;
	struct cfq_queue *cfqq;

	/*
	 * Disallow merge of a sync bio into an async request.
	 */
	if (cfq_bio_sync(bio) && !rq_is_sync(rq))
		return false;

	/*
	 * Lookup the cfqq that this bio will be queued with. Allow
	 * merge only if rq is queued there.
	 */
	cic = cfq_cic_lookup(cfqd, current->io_context);
	if (!cic)
		return false;

	cfqq = cic_to_cfqq(cic, cfq_bio_sync(bio));
	return cfqq == RQ_CFQQ(rq);
}

static inline void cfq_del_timer(struct cfq_data *cfqd, struct cfq_queue *cfqq)
{
	del_timer(&cfqd->idle_slice_timer);
	cfq_blkiocg_update_idle_time_stats(&cfqq->cfqg->blkg);
}

static void __cfq_set_active_queue(struct cfq_data *cfqd,
				   struct cfq_queue *cfqq)
{
	if (cfqq) {
		cfq_log_cfqq(cfqd, cfqq, "set_active wl_prio:%d wl_type:%d",
				cfqd->serving_prio, cfqd->serving_type);
		cfq_blkiocg_update_avg_queue_size_stats(&cfqq->cfqg->blkg);
		cfqq->slice_start = 0;
		cfqq->dispatch_start = jiffies;
		cfqq->allocated_slice = 0;
		cfqq->slice_end = 0;
		cfqq->slice_dispatch = 0;
		cfqq->nr_sectors = 0;

		cfq_clear_cfqq_wait_request(cfqq);
		cfq_clear_cfqq_must_dispatch(cfqq);
		cfq_clear_cfqq_must_alloc_slice(cfqq);
		cfq_clear_cfqq_fifo_expire(cfqq);
		cfq_mark_cfqq_slice_new(cfqq);

		cfq_del_timer(cfqd, cfqq);
	}

	cfqd->active_queue = cfqq;
}

/*
 * current cfqq expired its slice (or was too idle), select new one
 */
static void
__cfq_slice_expired(struct cfq_data *cfqd, struct cfq_queue *cfqq,
		    bool timed_out)
{
	cfq_log_cfqq(cfqd, cfqq, "slice expired t=%d", timed_out);

	if (cfq_cfqq_wait_request(cfqq))
		cfq_del_timer(cfqd, cfqq);

	cfq_clear_cfqq_wait_request(cfqq);
	cfq_clear_cfqq_wait_busy(cfqq);

	/*
	 * If this cfqq is shared between multiple processes, check to
	 * make sure that those processes are still issuing I/Os within
	 * the mean seek distance.  If not, it may be time to break the
	 * queues apart again.
	 */
	if (cfq_cfqq_coop(cfqq) && CFQQ_SEEKY(cfqq))
		cfq_mark_cfqq_split_coop(cfqq);

	/*
	 * store what was left of this slice, if the queue idled/timed out
	 */
	if (timed_out) {
		if (cfq_cfqq_slice_new(cfqq))
			cfqq->slice_resid = cfq_scaled_cfqq_slice(cfqd, cfqq);
		else
			cfqq->slice_resid = cfqq->slice_end - jiffies;
		cfq_log_cfqq(cfqd, cfqq, "resid=%ld", cfqq->slice_resid);
	}

	cfq_group_served(cfqd, cfqq->cfqg, cfqq);

	if (cfq_cfqq_on_rr(cfqq) && RB_EMPTY_ROOT(&cfqq->sort_list))
		cfq_del_cfqq_rr(cfqd, cfqq);

	cfq_resort_rr_list(cfqd, cfqq);

	if (cfqq == cfqd->active_queue)
		cfqd->active_queue = NULL;

	if (cfqd->active_cic) {
		put_io_context(cfqd->active_cic->ioc);
		cfqd->active_cic = NULL;
	}
}

static inline void cfq_slice_expired(struct cfq_data *cfqd, bool timed_out)
{
	struct cfq_queue *cfqq = cfqd->active_queue;

	if (cfqq)
		__cfq_slice_expired(cfqd, cfqq, timed_out);
}

/*
 * Get next queue for service. Unless we have a queue preemption,
 * we'll simply select the first cfqq in the service tree.
 */
static struct cfq_queue *cfq_get_next_queue(struct cfq_data *cfqd)
{
	struct cfq_rb_root *service_tree =
		service_tree_for(cfqd->serving_group, cfqd->serving_prio,
					cfqd->serving_type);

	if (!cfqd->rq_queued)
		return NULL;

	/* There is nothing to dispatch */
	if (!service_tree)
		return NULL;
	if (RB_EMPTY_ROOT(&service_tree->rb))
		return NULL;
	return cfq_rb_first(service_tree);
}

static struct cfq_queue *cfq_get_next_queue_forced(struct cfq_data *cfqd)
{
	struct cfq_group *cfqg;
	struct cfq_queue *cfqq;
	int i, j;
	struct cfq_rb_root *st;

	if (!cfqd->rq_queued)
		return NULL;

	cfqg = cfq_get_next_cfqg(cfqd);
	if (!cfqg)
		return NULL;

	for_each_cfqg_st(cfqg, i, j, st)
		if ((cfqq = cfq_rb_first(st)) != NULL)
			return cfqq;
	return NULL;
}

/*
 * Get and set a new active queue for service.
 */
static struct cfq_queue *cfq_set_active_queue(struct cfq_data *cfqd,
					      struct cfq_queue *cfqq)
{
	if (!cfqq)
		cfqq = cfq_get_next_queue(cfqd);

	__cfq_set_active_queue(cfqd, cfqq);
	return cfqq;
}

static inline sector_t cfq_dist_from_last(struct cfq_data *cfqd,
					  struct request *rq)
{
	if (blk_rq_pos(rq) >= cfqd->last_position)
		return blk_rq_pos(rq) - cfqd->last_position;
	else
		return cfqd->last_position - blk_rq_pos(rq);
}

static inline int cfq_rq_close(struct cfq_data *cfqd, struct cfq_queue *cfqq,
			       struct request *rq)
{
	return cfq_dist_from_last(cfqd, rq) <= CFQQ_CLOSE_THR;
}

static struct cfq_queue *cfqq_close(struct cfq_data *cfqd,
				    struct cfq_queue *cur_cfqq)
{
	struct rb_root *root = &cfqd->prio_trees[cur_cfqq->org_ioprio];
	struct rb_node *parent, *node;
	struct cfq_queue *__cfqq;
	sector_t sector = cfqd->last_position;

	if (RB_EMPTY_ROOT(root))
		return NULL;

	/*
	 * First, if we find a request starting at the end of the last
	 * request, choose it.
	 */
	__cfqq = cfq_prio_tree_lookup(cfqd, root, sector, &parent, NULL);
	if (__cfqq)
		return __cfqq;

	/*
	 * If the exact sector wasn't found, the parent of the NULL leaf
	 * will contain the closest sector.
	 */
	__cfqq = rb_entry(parent, struct cfq_queue, p_node);
	if (cfq_rq_close(cfqd, cur_cfqq, __cfqq->next_rq))
		return __cfqq;

	if (blk_rq_pos(__cfqq->next_rq) < sector)
		node = rb_next(&__cfqq->p_node);
	else
		node = rb_prev(&__cfqq->p_node);
	if (!node)
		return NULL;

	__cfqq = rb_entry(node, struct cfq_queue, p_node);
	if (cfq_rq_close(cfqd, cur_cfqq, __cfqq->next_rq))
		return __cfqq;

	return NULL;
}

/*
 * cfqd - obvious
 * cur_cfqq - passed in so that we don't decide that the current queue is
 * 	      closely cooperating with itself.
 *
 * So, basically we're assuming that that cur_cfqq has dispatched at least
 * one request, and that cfqd->last_position reflects a position on the disk
 * associated with the I/O issued by cur_cfqq.  I'm not sure this is a valid
 * assumption.
 */
static struct cfq_queue *cfq_close_cooperator(struct cfq_data *cfqd,
					      struct cfq_queue *cur_cfqq)
{
	struct cfq_queue *cfqq;

	if (cfq_class_idle(cur_cfqq))
		return NULL;
	if (!cfq_cfqq_sync(cur_cfqq))
		return NULL;
	if (CFQQ_SEEKY(cur_cfqq))
		return NULL;

	/*
	 * Don't search priority tree if it's the only queue in the group.
	 */
	if (cur_cfqq->cfqg->nr_cfqq == 1)
		return NULL;

	/*
	 * We should notice if some of the queues are cooperating, eg
	 * working closely on the same area of the disk. In that case,
	 * we can group them together and don't waste time idling.
	 */
	cfqq = cfqq_close(cfqd, cur_cfqq);
	if (!cfqq)
		return NULL;

	/* If new queue belongs to different cfq_group, don't choose it */
	if (cur_cfqq->cfqg != cfqq->cfqg)
		return NULL;

	/*
	 * It only makes sense to merge sync queues.
	 */
	if (!cfq_cfqq_sync(cfqq))
		return NULL;
	if (CFQQ_SEEKY(cfqq))
		return NULL;

	/*
	 * Do not merge queues of different priority classes
	 */
	if (cfq_class_rt(cfqq) != cfq_class_rt(cur_cfqq))
		return NULL;

	return cfqq;
}

/*
 * Determine whether we should enforce idle window for this queue.
 */

static bool cfq_should_idle(struct cfq_data *cfqd, struct cfq_queue *cfqq)
{
	enum wl_prio_t prio = cfqq_prio(cfqq);
	struct cfq_rb_root *service_tree = cfqq->service_tree;

	BUG_ON(!service_tree);
	BUG_ON(!service_tree->count);

	if (!cfqd->cfq_slice_idle)
		return false;

	/* We never do for idle class queues. */
	if (prio == IDLE_WORKLOAD)
		return false;

	/* We do for queues that were marked with idle window flag. */
	if (cfq_cfqq_idle_window(cfqq) &&
	   !(blk_queue_nonrot(cfqd->queue) && cfqd->hw_tag))
		return true;

	/*
	 * Otherwise, we do only if they are the last ones
	 * in their service tree.
	 */
	if (service_tree->count == 1 && cfq_cfqq_sync(cfqq))
		return true;
	cfq_log_cfqq(cfqd, cfqq, "Not idling. st->count:%d",
			service_tree->count);
	return false;
}

static void cfq_arm_slice_timer(struct cfq_data *cfqd)
{
	struct cfq_queue *cfqq = cfqd->active_queue;
	struct cfq_io_context *cic;
	unsigned long sl, group_idle = 0;

	/*
	 * SSD device without seek penalty, disable idling. But only do so
	 * for devices that support queuing, otherwise we still have a problem
	 * with sync vs async workloads.
	 */
	if (blk_queue_nonrot(cfqd->queue) && cfqd->hw_tag)
		return;

	WARN_ON(!RB_EMPTY_ROOT(&cfqq->sort_list));
	WARN_ON(cfq_cfqq_slice_new(cfqq));

	/*
	 * idle is disabled, either manually or by past process history
	 */
	if (!cfq_should_idle(cfqd, cfqq)) {
		/* no queue idling. Check for group idling */
		if (cfqd->cfq_group_idle)
			group_idle = cfqd->cfq_group_idle;
		else
			return;
	}

	/*
	 * still active requests from this queue, don't idle
	 */
	if (cfqq->dispatched)
		return;

	/*
	 * task has exited, don't wait
	 */
	cic = cfqd->active_cic;
	if (!cic || !atomic_read(&cic->ioc->nr_tasks))
		return;

	/*
	 * If our average think time is larger than the remaining time
	 * slice, then don't idle. This avoids overrunning the allotted
	 * time slice.
	 */
	if (sample_valid(cic->ttime_samples) &&
	    (cfqq->slice_end - jiffies < cic->ttime_mean)) {
		cfq_log_cfqq(cfqd, cfqq, "Not idling. think_time:%lu",
			     cic->ttime_mean);
		return;
	}

	/* There are other queues in the group, don't do group idle */
	if (group_idle && cfqq->cfqg->nr_cfqq > 1)
		return;

	cfq_mark_cfqq_wait_request(cfqq);

	if (group_idle)
		sl = cfqd->cfq_group_idle;
	else
		sl = cfqd->cfq_slice_idle;

	mod_timer(&cfqd->idle_slice_timer, jiffies + sl);
	cfq_blkiocg_update_set_idle_time_stats(&cfqq->cfqg->blkg);
	cfq_log_cfqq(cfqd, cfqq, "arm_idle: %lu group_idle: %d", sl,
			group_idle ? 1 : 0);
}

/*
 * Move request from internal lists to the request queue dispatch list.
 */
static void cfq_dispatch_insert(struct request_queue *q, struct request *rq)
{
	struct cfq_data *cfqd = q->elevator->elevator_data;
	struct cfq_queue *cfqq = RQ_CFQQ(rq);

	cfq_log_cfqq(cfqd, cfqq, "dispatch_insert");

	cfqq->next_rq = cfq_find_next_rq(cfqd, cfqq, rq);
	cfq_remove_request(rq);
	cfqq->dispatched++;
	(RQ_CFQG(rq))->dispatched++;
	elv_dispatch_sort(q, rq);

	cfqd->rq_in_flight[cfq_cfqq_sync(cfqq)]++;
	cfqq->nr_sectors += blk_rq_sectors(rq);
	cfq_blkiocg_update_dispatch_stats(&cfqq->cfqg->blkg, blk_rq_bytes(rq),
					rq_data_dir(rq), rq_is_sync(rq));
}

/*
 * return expired entry, or NULL to just start from scratch in rbtree
 */
static struct request *cfq_check_fifo(struct cfq_queue *cfqq)
{
	struct request *rq = NULL;

	if (cfq_cfqq_fifo_expire(cfqq))
		return NULL;

	cfq_mark_cfqq_fifo_expire(cfqq);

	if (list_empty(&cfqq->fifo))
		return NULL;

	rq = rq_entry_fifo(cfqq->fifo.next);
	if (time_before(jiffies, rq_fifo_time(rq)))
		rq = NULL;

	cfq_log_cfqq(cfqq->cfqd, cfqq, "fifo=%p", rq);
	return rq;
}

static inline int
cfq_prio_to_maxrq(struct cfq_data *cfqd, struct cfq_queue *cfqq)
{
	const int base_rq = cfqd->cfq_slice_async_rq;

	WARN_ON(cfqq->ioprio >= IOPRIO_BE_NR);

	return 2 * base_rq * (IOPRIO_BE_NR - cfqq->ioprio);
}

/*
 * Must be called with the queue_lock held.
 */
static int cfqq_process_refs(struct cfq_queue *cfqq)
{
	int process_refs, io_refs;

	io_refs = cfqq->allocated[READ] + cfqq->allocated[WRITE];
	process_refs = cfqq->ref - io_refs;
	BUG_ON(process_refs < 0);
	return process_refs;
}

static void cfq_setup_merge(struct cfq_queue *cfqq, struct cfq_queue *new_cfqq)
{
	int process_refs, new_process_refs;
	struct cfq_queue *__cfqq;

	/*
	 * If there are no process references on the new_cfqq, then it is
	 * unsafe to follow the ->new_cfqq chain as other cfqq's in the
	 * chain may have dropped their last reference (not just their
	 * last process reference).
	 */
	if (!cfqq_process_refs(new_cfqq))
		return;

	/* Avoid a circular list and skip interim queue merges */
	while ((__cfqq = new_cfqq->new_cfqq)) {
		if (__cfqq == cfqq)
			return;
		new_cfqq = __cfqq;
	}

	process_refs = cfqq_process_refs(cfqq);
	new_process_refs = cfqq_process_refs(new_cfqq);
	/*
	 * If the process for the cfqq has gone away, there is no
	 * sense in merging the queues.
	 */
	if (process_refs == 0 || new_process_refs == 0)
		return;

	/*
	 * Merge in the direction of the lesser amount of work.
	 */
	if (new_process_refs >= process_refs) {
		cfqq->new_cfqq = new_cfqq;
		new_cfqq->ref += process_refs;
	} else {
		new_cfqq->new_cfqq = cfqq;
		cfqq->ref += new_process_refs;
	}
}

static enum wl_type_t cfq_choose_wl(struct cfq_data *cfqd,
				struct cfq_group *cfqg, enum wl_prio_t prio)
{
	struct cfq_queue *queue;
	int i;
	bool key_valid = false;
	unsigned long lowest_key = 0;
	enum wl_type_t cur_best = SYNC_NOIDLE_WORKLOAD;

	for (i = 0; i <= SYNC_WORKLOAD; ++i) {
		/* select the one with lowest rb_key */
		queue = cfq_rb_first(service_tree_for(cfqg, prio, i));
		if (queue &&
		    (!key_valid || time_before(queue->rb_key, lowest_key))) {
			lowest_key = queue->rb_key;
			cur_best = i;
			key_valid = true;
		}
	}

	return cur_best;
}

static void choose_service_tree(struct cfq_data *cfqd, struct cfq_group *cfqg)
{
	unsigned slice;
	unsigned count;
	struct cfq_rb_root *st;
	unsigned group_slice;
	enum wl_prio_t original_prio = cfqd->serving_prio;

	/* Choose next priority. RT > BE > IDLE */
	if (cfq_group_busy_queues_wl(RT_WORKLOAD, cfqd, cfqg))
		cfqd->serving_prio = RT_WORKLOAD;
	else if (cfq_group_busy_queues_wl(BE_WORKLOAD, cfqd, cfqg))
		cfqd->serving_prio = BE_WORKLOAD;
	else {
		cfqd->serving_prio = IDLE_WORKLOAD;
		cfqd->workload_expires = jiffies + 1;
		return;
	}

	if (original_prio != cfqd->serving_prio)
		goto new_workload;

	/*
	 * For RT and BE, we have to choose also the type
	 * (SYNC, SYNC_NOIDLE, ASYNC), and to compute a workload
	 * expiration time
	 */
	st = service_tree_for(cfqg, cfqd->serving_prio, cfqd->serving_type);
	count = st->count;

	/*
	 * check workload expiration, and that we still have other queues ready
	 */
	if (count && !time_after(jiffies, cfqd->workload_expires))
		return;

new_workload:
	/* otherwise select new workload type */
	cfqd->serving_type =
		cfq_choose_wl(cfqd, cfqg, cfqd->serving_prio);
	st = service_tree_for(cfqg, cfqd->serving_prio, cfqd->serving_type);
	count = st->count;

	/*
	 * the workload slice is computed as a fraction of target latency
	 * proportional to the number of queues in that workload, over
	 * all the queues in the same priority class
	 */
	group_slice = cfq_group_slice(cfqd, cfqg);

	slice = group_slice * count /
		max_t(unsigned, cfqg->busy_queues_avg[cfqd->serving_prio],
		      cfq_group_busy_queues_wl(cfqd->serving_prio, cfqd, cfqg));

	if (cfqd->serving_type == ASYNC_WORKLOAD) {
		unsigned int tmp;

		/*
		 * Async queues are currently system wide. Just taking
		 * proportion of queues with-in same group will lead to higher
		 * async ratio system wide as generally root group is going
		 * to have higher weight. A more accurate thing would be to
		 * calculate system wide asnc/sync ratio.
		 */
		tmp = cfq_target_latency * cfqg_busy_async_queues(cfqd, cfqg);
		tmp = tmp/cfqd->busy_queues;
		slice = min_t(unsigned, slice, tmp);

		/* async workload slice is scaled down according to
		 * the sync/async slice ratio. */
		slice = slice * cfqd->cfq_slice[0] / cfqd->cfq_slice[1];
	} else
		/* sync workload slice is at least 2 * cfq_slice_idle */
		slice = max(slice, 2 * cfqd->cfq_slice_idle);

	slice = max_t(unsigned, slice, CFQ_MIN_TT);
	cfq_log(cfqd, "workload slice:%d", slice);
	cfqd->workload_expires = jiffies + slice;
}

static struct cfq_group *cfq_get_next_cfqg(struct cfq_data *cfqd)
{
	struct cfq_rb_root *st = &cfqd->grp_service_tree;
	struct cfq_group *cfqg;

	if (RB_EMPTY_ROOT(&st->rb))
		return NULL;
	cfqg = cfq_rb_first_group(st);
	update_min_vdisktime(st);
	return cfqg;
}

static void cfq_choose_cfqg(struct cfq_data *cfqd)
{
	struct cfq_group *cfqg = cfq_get_next_cfqg(cfqd);

	cfqd->serving_group = cfqg;

	/* Restore the workload type data */
	if (cfqg->saved_workload_slice) {
		cfqd->workload_expires = jiffies + cfqg->saved_workload_slice;
		cfqd->serving_type = cfqg->saved_workload;
		cfqd->serving_prio = cfqg->saved_serving_prio;
	} else
		cfqd->workload_expires = jiffies - 1;

	choose_service_tree(cfqd, cfqg);
}

/*
 * Select a queue for service. If we have a current active queue,
 * check whether to continue servicing it, or retrieve and set a new one.
 */
static struct cfq_queue *cfq_select_queue(struct cfq_data *cfqd)
{
	struct cfq_queue *cfqq, *new_cfqq = NULL;

	cfqq = cfqd->active_queue;
	if (!cfqq)
		goto new_queue;

	if (!cfqd->rq_queued)
		return NULL;

	/*
	 * We were waiting for group to get backlogged. Expire the queue
	 */
	if (cfq_cfqq_wait_busy(cfqq) && !RB_EMPTY_ROOT(&cfqq->sort_list))
		goto expire;

	/*
	 * The active queue has run out of time, expire it and select new.
	 */
	if (cfq_slice_used(cfqq) && !cfq_cfqq_must_dispatch(cfqq)) {
		/*
		 * If slice had not expired at the completion of last request
		 * we might not have turned on wait_busy flag. Don't expire
		 * the queue yet. Allow the group to get backlogged.
		 *
		 * The very fact that we have used the slice, that means we
		 * have been idling all along on this queue and it should be
		 * ok to wait for this request to complete.
		 */
		if (cfqq->cfqg->nr_cfqq == 1 && RB_EMPTY_ROOT(&cfqq->sort_list)
		    && cfqq->dispatched && cfq_should_idle(cfqd, cfqq)) {
			cfqq = NULL;
			goto keep_queue;
		} else
			goto check_group_idle;
	}

	/*
	 * The active queue has requests and isn't expired, allow it to
	 * dispatch.
	 */
	if (!RB_EMPTY_ROOT(&cfqq->sort_list))
		goto keep_queue;

	/*
	 * If another queue has a request waiting within our mean seek
	 * distance, let it run.  The expire code will check for close
	 * cooperators and put the close queue at the front of the service
	 * tree.  If possible, merge the expiring queue with the new cfqq.
	 */
	new_cfqq = cfq_close_cooperator(cfqd, cfqq);
	if (new_cfqq) {
		if (!cfqq->new_cfqq)
			cfq_setup_merge(cfqq, new_cfqq);
		goto expire;
	}

	/*
	 * No requests pending. If the active queue still has requests in
	 * flight or is idling for a new request, allow either of these
	 * conditions to happen (or time out) before selecting a new queue.
	 */
	if (timer_pending(&cfqd->idle_slice_timer)) {
		cfqq = NULL;
		goto keep_queue;
	}

	/*
	 * This is a deep seek queue, but the device is much faster than
	 * the queue can deliver, don't idle
	 **/
	if (CFQQ_SEEKY(cfqq) && cfq_cfqq_idle_window(cfqq) &&
	    (cfq_cfqq_slice_new(cfqq) ||
	    (cfqq->slice_end - jiffies > jiffies - cfqq->slice_start))) {
		cfq_clear_cfqq_deep(cfqq);
		cfq_clear_cfqq_idle_window(cfqq);
	}

	if (cfqq->dispatched && cfq_should_idle(cfqd, cfqq)) {
		cfqq = NULL;
		goto keep_queue;
	}

	/*
	 * If group idle is enabled and there are requests dispatched from
	 * this group, wait for requests to complete.
	 */
check_group_idle:
	if (cfqd->cfq_group_idle && cfqq->cfqg->nr_cfqq == 1
	    && cfqq->cfqg->dispatched) {
		cfqq = NULL;
		goto keep_queue;
	}

expire:
	cfq_slice_expired(cfqd, 0);
new_queue:
	/*
	 * Current queue expired. Check if we have to switch to a new
	 * service tree
	 */
	if (!new_cfqq)
		cfq_choose_cfqg(cfqd);

	cfqq = cfq_set_active_queue(cfqd, new_cfqq);
keep_queue:
	return cfqq;
}

static int __cfq_forced_dispatch_cfqq(struct cfq_queue *cfqq)
{
	int dispatched = 0;

	while (cfqq->next_rq) {
		cfq_dispatch_insert(cfqq->cfqd->queue, cfqq->next_rq);
		dispatched++;
	}

	BUG_ON(!list_empty(&cfqq->fifo));

	/* By default cfqq is not expired if it is empty. Do it explicitly */
	__cfq_slice_expired(cfqq->cfqd, cfqq, 0);
	return dispatched;
}

/*
 * Drain our current requests. Used for barriers and when switching
 * io schedulers on-the-fly.
 */
static int cfq_forced_dispatch(struct cfq_data *cfqd)
{
	struct cfq_queue *cfqq;
	int dispatched = 0;

	/* Expire the timeslice of the current active queue first */
	cfq_slice_expired(cfqd, 0);
	while ((cfqq = cfq_get_next_queue_forced(cfqd)) != NULL) {
		__cfq_set_active_queue(cfqd, cfqq);
		dispatched += __cfq_forced_dispatch_cfqq(cfqq);
	}

	BUG_ON(cfqd->busy_queues);

	cfq_log(cfqd, "forced_dispatch=%d", dispatched);
	return dispatched;
}

static inline bool cfq_slice_used_soon(struct cfq_data *cfqd,
	struct cfq_queue *cfqq)
{
	/* the queue hasn't finished any request, can't estimate */
	if (cfq_cfqq_slice_new(cfqq))
		return true;
	if (time_after(jiffies + cfqd->cfq_slice_idle * cfqq->dispatched,
		cfqq->slice_end))
		return true;

	return false;
}

static bool cfq_may_dispatch(struct cfq_data *cfqd, struct cfq_queue *cfqq)
{
	unsigned int max_dispatch;

	/*
	 * Drain async requests before we start sync IO
	 */
	if (cfq_should_idle(cfqd, cfqq) && cfqd->rq_in_flight[BLK_RW_ASYNC])
		return false;

	/*
	 * If this is an async queue and we have sync IO in flight, let it wait
	 */
	if (cfqd->rq_in_flight[BLK_RW_SYNC] && !cfq_cfqq_sync(cfqq))
		return false;

	max_dispatch = max_t(unsigned int, cfqd->cfq_quantum / 2, 1);
	if (cfq_class_idle(cfqq))
		max_dispatch = 1;

	/*
	 * Does this cfqq already have too much IO in flight?
	 */
	if (cfqq->dispatched >= max_dispatch) {
		bool promote_sync = false;
		/*
		 * idle queue must always only have a single IO in flight
		 */
		if (cfq_class_idle(cfqq))
			return false;

		/*
		 * If there is only one sync queue
		 * we can ignore async queue here and give the sync
		 * queue no dispatch limit. The reason is a sync queue can
		 * preempt async queue, limiting the sync queue doesn't make
		 * sense. This is useful for aiostress test.
		 */
		if (cfq_cfqq_sync(cfqq) && cfqd->busy_sync_queues == 1)
			promote_sync = true;

		/*
		 * We have other queues, don't allow more IO from this one
		 */
		if (cfqd->busy_queues > 1 && cfq_slice_used_soon(cfqd, cfqq) &&
				!promote_sync)
			return false;

		/*
		 * Sole queue user, no limit
		 */
		if (cfqd->busy_queues == 1 || promote_sync)
			max_dispatch = -1;
		else
			/*
			 * Normally we start throttling cfqq when cfq_quantum/2
			 * requests have been dispatched. But we can drive
			 * deeper queue depths at the beginning of slice
			 * subjected to upper limit of cfq_quantum.
			 * */
			max_dispatch = cfqd->cfq_quantum;
	}

	/*
	 * Async queues must wait a bit before being allowed dispatch.
	 * We also ramp up the dispatch depth gradually for async IO,
	 * based on the last sync IO we serviced
	 */
	if (!cfq_cfqq_sync(cfqq) && cfqd->cfq_latency) {
		unsigned long last_sync = jiffies - cfqd->last_delayed_sync;
		unsigned int depth;

		depth = last_sync / cfqd->cfq_slice[1];
		if (!depth && !cfqq->dispatched)
			depth = 1;
		if (depth < max_dispatch)
			max_dispatch = depth;
	}

	/*
	 * If we're below the current max, allow a dispatch
	 */
	return cfqq->dispatched < max_dispatch;
}

/*
 * Dispatch a request from cfqq, moving them to the request queue
 * dispatch list.
 */
static bool cfq_dispatch_request(struct cfq_data *cfqd, struct cfq_queue *cfqq)
{
	struct request *rq;

	BUG_ON(RB_EMPTY_ROOT(&cfqq->sort_list));

	if (!cfq_may_dispatch(cfqd, cfqq))
		return false;

	/*
	 * follow expired path, else get first next available
	 */
	rq = cfq_check_fifo(cfqq);
	if (!rq)
		rq = cfqq->next_rq;

	/*
	 * insert request into driver dispatch list
	 */
	cfq_dispatch_insert(cfqd->queue, rq);

	if (!cfqd->active_cic) {
		struct cfq_io_context *cic = RQ_CIC(rq);

		atomic_long_inc(&cic->ioc->refcount);
		cfqd->active_cic = cic;
	}

	return true;
}

/*
 * Find the cfqq that we need to service and move a request from that to the
 * dispatch list
 */
static int cfq_dispatch_requests(struct request_queue *q, int force)
{
	struct cfq_data *cfqd = q->elevator->elevator_data;
	struct cfq_queue *cfqq;

	if (!cfqd->busy_queues)
		return 0;

	if (unlikely(force))
		return cfq_forced_dispatch(cfqd);

	cfqq = cfq_select_queue(cfqd);
	if (!cfqq)
		return 0;

	/*
	 * Dispatch a request from this cfqq, if it is allowed
	 */
	if (!cfq_dispatch_request(cfqd, cfqq))
		return 0;

	cfqq->slice_dispatch++;
	cfq_clear_cfqq_must_dispatch(cfqq);

	/*
	 * expire an async queue immediately if it has used up its slice. idle
	 * queue always expire after 1 dispatch round.
	 */
	if (cfqd->busy_queues > 1 && ((!cfq_cfqq_sync(cfqq) &&
	    cfqq->slice_dispatch >= cfq_prio_to_maxrq(cfqd, cfqq)) ||
	    cfq_class_idle(cfqq))) {
		cfqq->slice_end = jiffies + 1;
		cfq_slice_expired(cfqd, 0);
	}

	cfq_log_cfqq(cfqd, cfqq, "dispatched a request");
	return 1;
}

/*
 * task holds one reference to the queue, dropped when task exits. each rq
 * in-flight on this queue also holds a reference, dropped when rq is freed.
 *
 * Each cfq queue took a reference on the parent group. Drop it now.
 * queue lock must be held here.
 */
static void cfq_put_queue(struct cfq_queue *cfqq)
{
	struct cfq_data *cfqd = cfqq->cfqd;
	struct cfq_group *cfqg;

	BUG_ON(cfqq->ref <= 0);

	cfqq->ref--;
	if (cfqq->ref)
		return;

	cfq_log_cfqq(cfqd, cfqq, "put_queue");
	BUG_ON(rb_first(&cfqq->sort_list));
	BUG_ON(cfqq->allocated[READ] + cfqq->allocated[WRITE]);
	cfqg = cfqq->cfqg;

	if (unlikely(cfqd->active_queue == cfqq)) {
		__cfq_slice_expired(cfqd, cfqq, 0);
		cfq_schedule_dispatch(cfqd);
	}

	BUG_ON(cfq_cfqq_on_rr(cfqq));
	kmem_cache_free(cfq_pool, cfqq);
	cfq_put_cfqg(cfqg);
}

/*
 * Call func for each cic attached to this ioc.
 */
static void
call_for_each_cic(struct io_context *ioc,
		  void (*func)(struct io_context *, struct cfq_io_context *))
{
	struct cfq_io_context *cic;
	struct hlist_node *n;

	rcu_read_lock();

	hlist_for_each_entry_rcu(cic, n, &ioc->cic_list, cic_list)
		func(ioc, cic);

	rcu_read_unlock();
}

static void cfq_cic_free_rcu(struct rcu_head *head)
{
	struct cfq_io_context *cic;

	cic = container_of(head, struct cfq_io_context, rcu_head);

	kmem_cache_free(cfq_ioc_pool, cic);
	elv_ioc_count_dec(cfq_ioc_count);

	if (ioc_gone) {
		/*
		 * CFQ scheduler is exiting, grab exit lock and check
		 * the pending io context count. If it hits zero,
		 * complete ioc_gone and set it back to NULL
		 */
		spin_lock(&ioc_gone_lock);
		if (ioc_gone && !elv_ioc_count_read(cfq_ioc_count)) {
			complete(ioc_gone);
			ioc_gone = NULL;
		}
		spin_unlock(&ioc_gone_lock);
	}
}

static void cfq_cic_free(struct cfq_io_context *cic)
{
	call_rcu(&cic->rcu_head, cfq_cic_free_rcu);
}

static void cic_free_func(struct io_context *ioc, struct cfq_io_context *cic)
{
	unsigned long flags;
	unsigned long dead_key = (unsigned long) cic->key;

	BUG_ON(!(dead_key & CIC_DEAD_KEY));

	spin_lock_irqsave(&ioc->lock, flags);
	radix_tree_delete(&ioc->radix_root, dead_key >> CIC_DEAD_INDEX_SHIFT);
	hlist_del_rcu(&cic->cic_list);
	spin_unlock_irqrestore(&ioc->lock, flags);

	cfq_cic_free(cic);
}

/*
 * Must be called with rcu_read_lock() held or preemption otherwise disabled.
 * Only two callers of this - ->dtor() which is called with the rcu_read_lock(),
 * and ->trim() which is called with the task lock held
 */
static void cfq_free_io_context(struct io_context *ioc)
{
	/*
	 * ioc->refcount is zero here, or we are called from elv_unregister(),
	 * so no more cic's are allowed to be linked into this ioc.  So it
	 * should be ok to iterate over the known list, we will see all cic's
	 * since no new ones are added.
	 */
	call_for_each_cic(ioc, cic_free_func);
}

static void cfq_put_cooperator(struct cfq_queue *cfqq)
{
	struct cfq_queue *__cfqq, *next;

	/*
	 * If this queue was scheduled to merge with another queue, be
	 * sure to drop the reference taken on that queue (and others in
	 * the merge chain).  See cfq_setup_merge and cfq_merge_cfqqs.
	 */
	__cfqq = cfqq->new_cfqq;
	while (__cfqq) {
		if (__cfqq == cfqq) {
			WARN(1, "cfqq->new_cfqq loop detected\n");
			break;
		}
		next = __cfqq->new_cfqq;
		cfq_put_queue(__cfqq);
		__cfqq = next;
	}
}

static void cfq_exit_cfqq(struct cfq_data *cfqd, struct cfq_queue *cfqq)
{
	if (unlikely(cfqq == cfqd->active_queue)) {
		__cfq_slice_expired(cfqd, cfqq, 0);
		cfq_schedule_dispatch(cfqd);
	}

	cfq_put_cooperator(cfqq);

	cfq_put_queue(cfqq);
}

static void __cfq_exit_single_io_context(struct cfq_data *cfqd,
					 struct cfq_io_context *cic)
{
	struct io_context *ioc = cic->ioc;

	list_del_init(&cic->queue_list);

	/*
	 * Make sure dead mark is seen for dead queues
	 */
	smp_wmb();
	cic->key = cfqd_dead_key(cfqd);

<<<<<<< HEAD
	if (rcu_dereference(ioc->ioc_data) == cic) {
		spin_lock(&ioc->lock);
		rcu_assign_pointer(ioc->ioc_data, NULL);
		spin_unlock(&ioc->lock);
	}
=======
	rcu_read_lock();
	if (rcu_dereference(ioc->ioc_data) == cic) {
		rcu_read_unlock();
		spin_lock(&ioc->lock);
		rcu_assign_pointer(ioc->ioc_data, NULL);
		spin_unlock(&ioc->lock);
	} else
		rcu_read_unlock();
>>>>>>> 7b28afe0

	if (cic->cfqq[BLK_RW_ASYNC]) {
		cfq_exit_cfqq(cfqd, cic->cfqq[BLK_RW_ASYNC]);
		cic->cfqq[BLK_RW_ASYNC] = NULL;
	}

	if (cic->cfqq[BLK_RW_SYNC]) {
		cfq_exit_cfqq(cfqd, cic->cfqq[BLK_RW_SYNC]);
		cic->cfqq[BLK_RW_SYNC] = NULL;
	}
}

static void cfq_exit_single_io_context(struct io_context *ioc,
				       struct cfq_io_context *cic)
{
	struct cfq_data *cfqd = cic_to_cfqd(cic);

	if (cfqd) {
		struct request_queue *q = cfqd->queue;
		unsigned long flags;

		spin_lock_irqsave(q->queue_lock, flags);

		/*
		 * Ensure we get a fresh copy of the ->key to prevent
		 * race between exiting task and queue
		 */
		smp_read_barrier_depends();
		if (cic->key == cfqd)
			__cfq_exit_single_io_context(cfqd, cic);

		spin_unlock_irqrestore(q->queue_lock, flags);
	}
}

/*
 * The process that ioc belongs to has exited, we need to clean up
 * and put the internal structures we have that belongs to that process.
 */
static void cfq_exit_io_context(struct io_context *ioc)
{
	call_for_each_cic(ioc, cfq_exit_single_io_context);
}

static struct cfq_io_context *
cfq_alloc_io_context(struct cfq_data *cfqd, gfp_t gfp_mask)
{
	struct cfq_io_context *cic;

	cic = kmem_cache_alloc_node(cfq_ioc_pool, gfp_mask | __GFP_ZERO,
							cfqd->queue->node);
	if (cic) {
		cic->last_end_request = jiffies;
		INIT_LIST_HEAD(&cic->queue_list);
		INIT_HLIST_NODE(&cic->cic_list);
		cic->dtor = cfq_free_io_context;
		cic->exit = cfq_exit_io_context;
		elv_ioc_count_inc(cfq_ioc_count);
	}

	return cic;
}

static void cfq_init_prio_data(struct cfq_queue *cfqq, struct io_context *ioc)
{
	struct task_struct *tsk = current;
	int ioprio_class;

	if (!cfq_cfqq_prio_changed(cfqq))
		return;

	ioprio_class = IOPRIO_PRIO_CLASS(ioc->ioprio);
	switch (ioprio_class) {
	default:
		printk(KERN_ERR "cfq: bad prio %x\n", ioprio_class);
	case IOPRIO_CLASS_NONE:
		/*
		 * no prio set, inherit CPU scheduling settings
		 */
		cfqq->ioprio = task_nice_ioprio(tsk);
		cfqq->ioprio_class = task_nice_ioclass(tsk);
		break;
	case IOPRIO_CLASS_RT:
		cfqq->ioprio = task_ioprio(ioc);
		cfqq->ioprio_class = IOPRIO_CLASS_RT;
		break;
	case IOPRIO_CLASS_BE:
		cfqq->ioprio = task_ioprio(ioc);
		cfqq->ioprio_class = IOPRIO_CLASS_BE;
		break;
	case IOPRIO_CLASS_IDLE:
		cfqq->ioprio_class = IOPRIO_CLASS_IDLE;
		cfqq->ioprio = 7;
		cfq_clear_cfqq_idle_window(cfqq);
		break;
	}

	/*
	 * keep track of original prio settings in case we have to temporarily
	 * elevate the priority of this queue
	 */
	cfqq->org_ioprio = cfqq->ioprio;
	cfqq->org_ioprio_class = cfqq->ioprio_class;
	cfq_clear_cfqq_prio_changed(cfqq);
}

static void changed_ioprio(struct io_context *ioc, struct cfq_io_context *cic)
{
	struct cfq_data *cfqd = cic_to_cfqd(cic);
	struct cfq_queue *cfqq;
	unsigned long flags;

	if (unlikely(!cfqd))
		return;

	spin_lock_irqsave(cfqd->queue->queue_lock, flags);

	cfqq = cic->cfqq[BLK_RW_ASYNC];
	if (cfqq) {
		struct cfq_queue *new_cfqq;
		new_cfqq = cfq_get_queue(cfqd, BLK_RW_ASYNC, cic->ioc,
						GFP_ATOMIC);
		if (new_cfqq) {
			cic->cfqq[BLK_RW_ASYNC] = new_cfqq;
			cfq_put_queue(cfqq);
		}
	}

	cfqq = cic->cfqq[BLK_RW_SYNC];
	if (cfqq)
		cfq_mark_cfqq_prio_changed(cfqq);

	spin_unlock_irqrestore(cfqd->queue->queue_lock, flags);
}

static void cfq_ioc_set_ioprio(struct io_context *ioc)
{
	call_for_each_cic(ioc, changed_ioprio);
	ioc->ioprio_changed = 0;
}

static void cfq_init_cfqq(struct cfq_data *cfqd, struct cfq_queue *cfqq,
			  pid_t pid, bool is_sync)
{
	RB_CLEAR_NODE(&cfqq->rb_node);
	RB_CLEAR_NODE(&cfqq->p_node);
	INIT_LIST_HEAD(&cfqq->fifo);

	cfqq->ref = 0;
	cfqq->cfqd = cfqd;

	cfq_mark_cfqq_prio_changed(cfqq);

	if (is_sync) {
		if (!cfq_class_idle(cfqq))
			cfq_mark_cfqq_idle_window(cfqq);
		cfq_mark_cfqq_sync(cfqq);
	}
	cfqq->pid = pid;
}

#ifdef CONFIG_CFQ_GROUP_IOSCHED
static void changed_cgroup(struct io_context *ioc, struct cfq_io_context *cic)
{
	struct cfq_queue *sync_cfqq = cic_to_cfqq(cic, 1);
	struct cfq_data *cfqd = cic_to_cfqd(cic);
	unsigned long flags;
	struct request_queue *q;

	if (unlikely(!cfqd))
		return;

	q = cfqd->queue;

	spin_lock_irqsave(q->queue_lock, flags);

	if (sync_cfqq) {
		/*
		 * Drop reference to sync queue. A new sync queue will be
		 * assigned in new group upon arrival of a fresh request.
		 */
		cfq_log_cfqq(cfqd, sync_cfqq, "changed cgroup");
		cic_set_cfqq(cic, NULL, 1);
		cfq_put_queue(sync_cfqq);
	}

	spin_unlock_irqrestore(q->queue_lock, flags);
}

static void cfq_ioc_set_cgroup(struct io_context *ioc)
{
	call_for_each_cic(ioc, changed_cgroup);
	ioc->cgroup_changed = 0;
}
#endif  /* CONFIG_CFQ_GROUP_IOSCHED */

static struct cfq_queue *
cfq_find_alloc_queue(struct cfq_data *cfqd, bool is_sync,
		     struct io_context *ioc, gfp_t gfp_mask)
{
	struct cfq_queue *cfqq, *new_cfqq = NULL;
	struct cfq_io_context *cic;
	struct cfq_group *cfqg;

retry:
	cfqg = cfq_get_cfqg(cfqd);
	cic = cfq_cic_lookup(cfqd, ioc);
	/* cic always exists here */
	cfqq = cic_to_cfqq(cic, is_sync);

	/*
	 * Always try a new alloc if we fell back to the OOM cfqq
	 * originally, since it should just be a temporary situation.
	 */
	if (!cfqq || cfqq == &cfqd->oom_cfqq) {
		cfqq = NULL;
		if (new_cfqq) {
			cfqq = new_cfqq;
			new_cfqq = NULL;
		} else if (gfp_mask & __GFP_WAIT) {
			spin_unlock_irq(cfqd->queue->queue_lock);
			new_cfqq = kmem_cache_alloc_node(cfq_pool,
					gfp_mask | __GFP_ZERO,
					cfqd->queue->node);
			spin_lock_irq(cfqd->queue->queue_lock);
			if (new_cfqq)
				goto retry;
		} else {
			cfqq = kmem_cache_alloc_node(cfq_pool,
					gfp_mask | __GFP_ZERO,
					cfqd->queue->node);
		}

		if (cfqq) {
			cfq_init_cfqq(cfqd, cfqq, current->pid, is_sync);
			cfq_init_prio_data(cfqq, ioc);
			cfq_link_cfqq_cfqg(cfqq, cfqg);
			cfq_log_cfqq(cfqd, cfqq, "alloced");
		} else
			cfqq = &cfqd->oom_cfqq;
	}

	if (new_cfqq)
		kmem_cache_free(cfq_pool, new_cfqq);

	return cfqq;
}

static struct cfq_queue **
cfq_async_queue_prio(struct cfq_data *cfqd, int ioprio_class, int ioprio)
{
	switch (ioprio_class) {
	case IOPRIO_CLASS_RT:
		return &cfqd->async_cfqq[0][ioprio];
	case IOPRIO_CLASS_BE:
		return &cfqd->async_cfqq[1][ioprio];
	case IOPRIO_CLASS_IDLE:
		return &cfqd->async_idle_cfqq;
	default:
		BUG();
	}
}

static struct cfq_queue *
cfq_get_queue(struct cfq_data *cfqd, bool is_sync, struct io_context *ioc,
	      gfp_t gfp_mask)
{
	const int ioprio = task_ioprio(ioc);
	const int ioprio_class = task_ioprio_class(ioc);
	struct cfq_queue **async_cfqq = NULL;
	struct cfq_queue *cfqq = NULL;

	if (!is_sync) {
		async_cfqq = cfq_async_queue_prio(cfqd, ioprio_class, ioprio);
		cfqq = *async_cfqq;
	}

	if (!cfqq)
		cfqq = cfq_find_alloc_queue(cfqd, is_sync, ioc, gfp_mask);

	/*
	 * pin the queue now that it's allocated, scheduler exit will prune it
	 */
	if (!is_sync && !(*async_cfqq)) {
		cfqq->ref++;
		*async_cfqq = cfqq;
	}

	cfqq->ref++;
	return cfqq;
}

/*
 * We drop cfq io contexts lazily, so we may find a dead one.
 */
static void
cfq_drop_dead_cic(struct cfq_data *cfqd, struct io_context *ioc,
		  struct cfq_io_context *cic)
{
	unsigned long flags;

	WARN_ON(!list_empty(&cic->queue_list));
	BUG_ON(cic->key != cfqd_dead_key(cfqd));

	spin_lock_irqsave(&ioc->lock, flags);

	BUG_ON(rcu_dereference_check(ioc->ioc_data,
		lockdep_is_held(&ioc->lock)) == cic);

	radix_tree_delete(&ioc->radix_root, cfqd->cic_index);
	hlist_del_rcu(&cic->cic_list);
	spin_unlock_irqrestore(&ioc->lock, flags);

	cfq_cic_free(cic);
}

static struct cfq_io_context *
cfq_cic_lookup(struct cfq_data *cfqd, struct io_context *ioc)
{
	struct cfq_io_context *cic;
	unsigned long flags;

	if (unlikely(!ioc))
		return NULL;

	rcu_read_lock();

	/*
	 * we maintain a last-hit cache, to avoid browsing over the tree
	 */
	cic = rcu_dereference(ioc->ioc_data);
	if (cic && cic->key == cfqd) {
		rcu_read_unlock();
		return cic;
	}

	do {
		cic = radix_tree_lookup(&ioc->radix_root, cfqd->cic_index);
		rcu_read_unlock();
		if (!cic)
			break;
		if (unlikely(cic->key != cfqd)) {
			cfq_drop_dead_cic(cfqd, ioc, cic);
			rcu_read_lock();
			continue;
		}

		spin_lock_irqsave(&ioc->lock, flags);
		rcu_assign_pointer(ioc->ioc_data, cic);
		spin_unlock_irqrestore(&ioc->lock, flags);
		break;
	} while (1);

	return cic;
}

/*
 * Add cic into ioc, using cfqd as the search key. This enables us to lookup
 * the process specific cfq io context when entered from the block layer.
 * Also adds the cic to a per-cfqd list, used when this queue is removed.
 */
static int cfq_cic_link(struct cfq_data *cfqd, struct io_context *ioc,
			struct cfq_io_context *cic, gfp_t gfp_mask)
{
	unsigned long flags;
	int ret;

	ret = radix_tree_preload(gfp_mask);
	if (!ret) {
		cic->ioc = ioc;
		cic->key = cfqd;

		spin_lock_irqsave(&ioc->lock, flags);
		ret = radix_tree_insert(&ioc->radix_root,
						cfqd->cic_index, cic);
		if (!ret)
			hlist_add_head_rcu(&cic->cic_list, &ioc->cic_list);
		spin_unlock_irqrestore(&ioc->lock, flags);

		radix_tree_preload_end();

		if (!ret) {
			spin_lock_irqsave(cfqd->queue->queue_lock, flags);
			list_add(&cic->queue_list, &cfqd->cic_list);
			spin_unlock_irqrestore(cfqd->queue->queue_lock, flags);
		}
	}

	if (ret)
		printk(KERN_ERR "cfq: cic link failed!\n");

	return ret;
}

/*
 * Setup general io context and cfq io context. There can be several cfq
 * io contexts per general io context, if this process is doing io to more
 * than one device managed by cfq.
 */
static struct cfq_io_context *
cfq_get_io_context(struct cfq_data *cfqd, gfp_t gfp_mask)
{
	struct io_context *ioc = NULL;
	struct cfq_io_context *cic;

	might_sleep_if(gfp_mask & __GFP_WAIT);

	ioc = get_io_context(gfp_mask, cfqd->queue->node);
	if (!ioc)
		return NULL;

	cic = cfq_cic_lookup(cfqd, ioc);
	if (cic)
		goto out;

	cic = cfq_alloc_io_context(cfqd, gfp_mask);
	if (cic == NULL)
		goto err;

	if (cfq_cic_link(cfqd, ioc, cic, gfp_mask))
		goto err_free;

out:
	smp_read_barrier_depends();
	if (unlikely(ioc->ioprio_changed))
		cfq_ioc_set_ioprio(ioc);

#ifdef CONFIG_CFQ_GROUP_IOSCHED
	if (unlikely(ioc->cgroup_changed))
		cfq_ioc_set_cgroup(ioc);
#endif
	return cic;
err_free:
	cfq_cic_free(cic);
err:
	put_io_context(ioc);
	return NULL;
}

static void
cfq_update_io_thinktime(struct cfq_data *cfqd, struct cfq_io_context *cic)
{
	unsigned long elapsed = jiffies - cic->last_end_request;
	unsigned long ttime = min(elapsed, 2UL * cfqd->cfq_slice_idle);

	cic->ttime_samples = (7*cic->ttime_samples + 256) / 8;
	cic->ttime_total = (7*cic->ttime_total + 256*ttime) / 8;
	cic->ttime_mean = (cic->ttime_total + 128) / cic->ttime_samples;
}

static void
cfq_update_io_seektime(struct cfq_data *cfqd, struct cfq_queue *cfqq,
		       struct request *rq)
{
	sector_t sdist = 0;
	sector_t n_sec = blk_rq_sectors(rq);
	if (cfqq->last_request_pos) {
		if (cfqq->last_request_pos < blk_rq_pos(rq))
			sdist = blk_rq_pos(rq) - cfqq->last_request_pos;
		else
			sdist = cfqq->last_request_pos - blk_rq_pos(rq);
	}

	cfqq->seek_history <<= 1;
	if (blk_queue_nonrot(cfqd->queue))
		cfqq->seek_history |= (n_sec < CFQQ_SECT_THR_NONROT);
	else
		cfqq->seek_history |= (sdist > CFQQ_SEEK_THR);
}

/*
 * Disable idle window if the process thinks too long or seeks so much that
 * it doesn't matter
 */
static void
cfq_update_idle_window(struct cfq_data *cfqd, struct cfq_queue *cfqq,
		       struct cfq_io_context *cic)
{
	int old_idle, enable_idle;

	/*
	 * Don't idle for async or idle io prio class
	 */
	if (!cfq_cfqq_sync(cfqq) || cfq_class_idle(cfqq))
		return;

	enable_idle = old_idle = cfq_cfqq_idle_window(cfqq);

	if (cfqq->queued[0] + cfqq->queued[1] >= 4)
		cfq_mark_cfqq_deep(cfqq);

	if (cfqq->next_rq && (cfqq->next_rq->cmd_flags & REQ_NOIDLE))
		enable_idle = 0;
	else if (!atomic_read(&cic->ioc->nr_tasks) || !cfqd->cfq_slice_idle ||
	    (!cfq_cfqq_deep(cfqq) && CFQQ_SEEKY(cfqq)))
		enable_idle = 0;
	else if (sample_valid(cic->ttime_samples)) {
		if (cic->ttime_mean > cfqd->cfq_slice_idle)
			enable_idle = 0;
		else
			enable_idle = 1;
	}

	if (old_idle != enable_idle) {
		cfq_log_cfqq(cfqd, cfqq, "idle=%d", enable_idle);
		if (enable_idle)
			cfq_mark_cfqq_idle_window(cfqq);
		else
			cfq_clear_cfqq_idle_window(cfqq);
	}
}

/*
 * Check if new_cfqq should preempt the currently active queue. Return 0 for
 * no or if we aren't sure, a 1 will cause a preempt.
 */
static bool
cfq_should_preempt(struct cfq_data *cfqd, struct cfq_queue *new_cfqq,
		   struct request *rq)
{
	struct cfq_queue *cfqq;

	cfqq = cfqd->active_queue;
	if (!cfqq)
		return false;

	if (cfq_class_idle(new_cfqq))
		return false;

	if (cfq_class_idle(cfqq))
		return true;

	/*
	 * Don't allow a non-RT request to preempt an ongoing RT cfqq timeslice.
	 */
	if (cfq_class_rt(cfqq) && !cfq_class_rt(new_cfqq))
		return false;

	/*
	 * if the new request is sync, but the currently running queue is
	 * not, let the sync request have priority.
	 */
	if (rq_is_sync(rq) && !cfq_cfqq_sync(cfqq))
		return true;

	if (new_cfqq->cfqg != cfqq->cfqg)
		return false;

	if (cfq_slice_used(cfqq))
		return true;

	/* Allow preemption only if we are idling on sync-noidle tree */
	if (cfqd->serving_type == SYNC_NOIDLE_WORKLOAD &&
	    cfqq_type(new_cfqq) == SYNC_NOIDLE_WORKLOAD &&
	    new_cfqq->service_tree->count == 2 &&
	    RB_EMPTY_ROOT(&cfqq->sort_list))
		return true;

	/*
	 * So both queues are sync. Let the new request get disk time if
	 * it's a metadata request and the current queue is doing regular IO.
	 */
	if ((rq->cmd_flags & REQ_META) && !cfqq->meta_pending)
		return true;

	/*
	 * Allow an RT request to pre-empt an ongoing non-RT cfqq timeslice.
	 */
	if (cfq_class_rt(new_cfqq) && !cfq_class_rt(cfqq))
		return true;

	/* An idle queue should not be idle now for some reason */
	if (RB_EMPTY_ROOT(&cfqq->sort_list) && !cfq_should_idle(cfqd, cfqq))
		return true;

	if (!cfqd->active_cic || !cfq_cfqq_wait_request(cfqq))
		return false;

	/*
	 * if this request is as-good as one we would expect from the
	 * current cfqq, let it preempt
	 */
	if (cfq_rq_close(cfqd, cfqq, rq))
		return true;

	return false;
}

/*
 * cfqq preempts the active queue. if we allowed preempt with no slice left,
 * let it have half of its nominal slice.
 */
static void cfq_preempt_queue(struct cfq_data *cfqd, struct cfq_queue *cfqq)
{
	struct cfq_queue *old_cfqq = cfqd->active_queue;

	cfq_log_cfqq(cfqd, cfqq, "preempt");
	cfq_slice_expired(cfqd, 1);

	/*
	 * workload type is changed, don't save slice, otherwise preempt
	 * doesn't happen
	 */
	if (cfqq_type(old_cfqq) != cfqq_type(cfqq))
		cfqq->cfqg->saved_workload_slice = 0;

	/*
	 * Put the new queue at the front of the of the current list,
	 * so we know that it will be selected next.
	 */
	BUG_ON(!cfq_cfqq_on_rr(cfqq));

	cfq_service_tree_add(cfqd, cfqq, 1);

	cfqq->slice_end = 0;
	cfq_mark_cfqq_slice_new(cfqq);
}

/*
 * Called when a new fs request (rq) is added (to cfqq). Check if there's
 * something we should do about it
 */
static void
cfq_rq_enqueued(struct cfq_data *cfqd, struct cfq_queue *cfqq,
		struct request *rq)
{
	struct cfq_io_context *cic = RQ_CIC(rq);

	cfqd->rq_queued++;
	if (rq->cmd_flags & REQ_META)
		cfqq->meta_pending++;

	cfq_update_io_thinktime(cfqd, cic);
	cfq_update_io_seektime(cfqd, cfqq, rq);
	cfq_update_idle_window(cfqd, cfqq, cic);

	cfqq->last_request_pos = blk_rq_pos(rq) + blk_rq_sectors(rq);

	if (cfqq == cfqd->active_queue) {
		/*
		 * Remember that we saw a request from this process, but
		 * don't start queuing just yet. Otherwise we risk seeing lots
		 * of tiny requests, because we disrupt the normal plugging
		 * and merging. If the request is already larger than a single
		 * page, let it rip immediately. For that case we assume that
		 * merging is already done. Ditto for a busy system that
		 * has other work pending, don't risk delaying until the
		 * idle timer unplug to continue working.
		 */
		if (cfq_cfqq_wait_request(cfqq)) {
			if (blk_rq_bytes(rq) > PAGE_CACHE_SIZE ||
			    cfqd->busy_queues > 1) {
				cfq_del_timer(cfqd, cfqq);
				cfq_clear_cfqq_wait_request(cfqq);
				__blk_run_queue(cfqd->queue);
			} else {
				cfq_blkiocg_update_idle_time_stats(
						&cfqq->cfqg->blkg);
				cfq_mark_cfqq_must_dispatch(cfqq);
			}
		}
	} else if (cfq_should_preempt(cfqd, cfqq, rq)) {
		/*
		 * not the active queue - expire current slice if it is
		 * idle and has expired it's mean thinktime or this new queue
		 * has some old slice time left and is of higher priority or
		 * this new queue is RT and the current one is BE
		 */
		cfq_preempt_queue(cfqd, cfqq);
		__blk_run_queue(cfqd->queue);
	}
}

static void cfq_insert_request(struct request_queue *q, struct request *rq)
{
	struct cfq_data *cfqd = q->elevator->elevator_data;
	struct cfq_queue *cfqq = RQ_CFQQ(rq);

	cfq_log_cfqq(cfqd, cfqq, "insert_request");
	cfq_init_prio_data(cfqq, RQ_CIC(rq)->ioc);

	rq_set_fifo_time(rq, jiffies + cfqd->cfq_fifo_expire[rq_is_sync(rq)]);
	list_add_tail(&rq->queuelist, &cfqq->fifo);
	cfq_add_rq_rb(rq);
	cfq_blkiocg_update_io_add_stats(&(RQ_CFQG(rq))->blkg,
			&cfqd->serving_group->blkg, rq_data_dir(rq),
			rq_is_sync(rq));
	cfq_rq_enqueued(cfqd, cfqq, rq);
}

/*
 * Update hw_tag based on peak queue depth over 50 samples under
 * sufficient load.
 */
static void cfq_update_hw_tag(struct cfq_data *cfqd)
{
	struct cfq_queue *cfqq = cfqd->active_queue;

	if (cfqd->rq_in_driver > cfqd->hw_tag_est_depth)
		cfqd->hw_tag_est_depth = cfqd->rq_in_driver;

	if (cfqd->hw_tag == 1)
		return;

	if (cfqd->rq_queued <= CFQ_HW_QUEUE_MIN &&
	    cfqd->rq_in_driver <= CFQ_HW_QUEUE_MIN)
		return;

	/*
	 * If active queue hasn't enough requests and can idle, cfq might not
	 * dispatch sufficient requests to hardware. Don't zero hw_tag in this
	 * case
	 */
	if (cfqq && cfq_cfqq_idle_window(cfqq) &&
	    cfqq->dispatched + cfqq->queued[0] + cfqq->queued[1] <
	    CFQ_HW_QUEUE_MIN && cfqd->rq_in_driver < CFQ_HW_QUEUE_MIN)
		return;

	if (cfqd->hw_tag_samples++ < 50)
		return;

	if (cfqd->hw_tag_est_depth >= CFQ_HW_QUEUE_MIN)
		cfqd->hw_tag = 1;
	else
		cfqd->hw_tag = 0;
}

static bool cfq_should_wait_busy(struct cfq_data *cfqd, struct cfq_queue *cfqq)
{
	struct cfq_io_context *cic = cfqd->active_cic;

	/* If the queue already has requests, don't wait */
	if (!RB_EMPTY_ROOT(&cfqq->sort_list))
		return false;

	/* If there are other queues in the group, don't wait */
	if (cfqq->cfqg->nr_cfqq > 1)
		return false;

	if (cfq_slice_used(cfqq))
		return true;

	/* if slice left is less than think time, wait busy */
	if (cic && sample_valid(cic->ttime_samples)
	    && (cfqq->slice_end - jiffies < cic->ttime_mean))
		return true;

	/*
	 * If think times is less than a jiffy than ttime_mean=0 and above
	 * will not be true. It might happen that slice has not expired yet
	 * but will expire soon (4-5 ns) during select_queue(). To cover the
	 * case where think time is less than a jiffy, mark the queue wait
	 * busy if only 1 jiffy is left in the slice.
	 */
	if (cfqq->slice_end - jiffies == 1)
		return true;

	return false;
}

static void cfq_completed_request(struct request_queue *q, struct request *rq)
{
	struct cfq_queue *cfqq = RQ_CFQQ(rq);
	struct cfq_data *cfqd = cfqq->cfqd;
	const int sync = rq_is_sync(rq);
	unsigned long now;

	now = jiffies;
	cfq_log_cfqq(cfqd, cfqq, "complete rqnoidle %d",
		     !!(rq->cmd_flags & REQ_NOIDLE));

	cfq_update_hw_tag(cfqd);

	WARN_ON(!cfqd->rq_in_driver);
	WARN_ON(!cfqq->dispatched);
	cfqd->rq_in_driver--;
	cfqq->dispatched--;
	(RQ_CFQG(rq))->dispatched--;
	cfq_blkiocg_update_completion_stats(&cfqq->cfqg->blkg,
			rq_start_time_ns(rq), rq_io_start_time_ns(rq),
			rq_data_dir(rq), rq_is_sync(rq));

	cfqd->rq_in_flight[cfq_cfqq_sync(cfqq)]--;

	if (sync) {
		RQ_CIC(rq)->last_end_request = now;
		if (!time_after(rq->start_time + cfqd->cfq_fifo_expire[1], now))
			cfqd->last_delayed_sync = now;
	}

	/*
	 * If this is the active queue, check if it needs to be expired,
	 * or if we want to idle in case it has no pending requests.
	 */
	if (cfqd->active_queue == cfqq) {
		const bool cfqq_empty = RB_EMPTY_ROOT(&cfqq->sort_list);

		if (cfq_cfqq_slice_new(cfqq)) {
			cfq_set_prio_slice(cfqd, cfqq);
			cfq_clear_cfqq_slice_new(cfqq);
		}

		/*
		 * Should we wait for next request to come in before we expire
		 * the queue.
		 */
		if (cfq_should_wait_busy(cfqd, cfqq)) {
			unsigned long extend_sl = cfqd->cfq_slice_idle;
			if (!cfqd->cfq_slice_idle)
				extend_sl = cfqd->cfq_group_idle;
			cfqq->slice_end = jiffies + extend_sl;
			cfq_mark_cfqq_wait_busy(cfqq);
			cfq_log_cfqq(cfqd, cfqq, "will busy wait");
		}

		/*
		 * Idling is not enabled on:
		 * - expired queues
		 * - idle-priority queues
		 * - async queues
		 * - queues with still some requests queued
		 * - when there is a close cooperator
		 */
		if (cfq_slice_used(cfqq) || cfq_class_idle(cfqq))
			cfq_slice_expired(cfqd, 1);
		else if (sync && cfqq_empty &&
			 !cfq_close_cooperator(cfqd, cfqq)) {
			cfq_arm_slice_timer(cfqd);
		}
	}

	if (!cfqd->rq_in_driver)
		cfq_schedule_dispatch(cfqd);
}

/*
 * we temporarily boost lower priority queues if they are holding fs exclusive
 * resources. they are boosted to normal prio (CLASS_BE/4)
 */
static void cfq_prio_boost(struct cfq_queue *cfqq)
{
	if (has_fs_excl()) {
		/*
		 * boost idle prio on transactions that would lock out other
		 * users of the filesystem
		 */
		if (cfq_class_idle(cfqq))
			cfqq->ioprio_class = IOPRIO_CLASS_BE;
		if (cfqq->ioprio > IOPRIO_NORM)
			cfqq->ioprio = IOPRIO_NORM;
	} else {
		/*
		 * unboost the queue (if needed)
		 */
		cfqq->ioprio_class = cfqq->org_ioprio_class;
		cfqq->ioprio = cfqq->org_ioprio;
	}
}

static inline int __cfq_may_queue(struct cfq_queue *cfqq)
{
	if (cfq_cfqq_wait_request(cfqq) && !cfq_cfqq_must_alloc_slice(cfqq)) {
		cfq_mark_cfqq_must_alloc_slice(cfqq);
		return ELV_MQUEUE_MUST;
	}

	return ELV_MQUEUE_MAY;
}

static int cfq_may_queue(struct request_queue *q, int rw)
{
	struct cfq_data *cfqd = q->elevator->elevator_data;
	struct task_struct *tsk = current;
	struct cfq_io_context *cic;
	struct cfq_queue *cfqq;

	/*
	 * don't force setup of a queue from here, as a call to may_queue
	 * does not necessarily imply that a request actually will be queued.
	 * so just lookup a possibly existing queue, or return 'may queue'
	 * if that fails
	 */
	cic = cfq_cic_lookup(cfqd, tsk->io_context);
	if (!cic)
		return ELV_MQUEUE_MAY;

	cfqq = cic_to_cfqq(cic, rw_is_sync(rw));
	if (cfqq) {
		cfq_init_prio_data(cfqq, cic->ioc);
		cfq_prio_boost(cfqq);

		return __cfq_may_queue(cfqq);
	}

	return ELV_MQUEUE_MAY;
}

/*
 * queue lock held here
 */
static void cfq_put_request(struct request *rq)
{
	struct cfq_queue *cfqq = RQ_CFQQ(rq);

	if (cfqq) {
		const int rw = rq_data_dir(rq);

		BUG_ON(!cfqq->allocated[rw]);
		cfqq->allocated[rw]--;

		put_io_context(RQ_CIC(rq)->ioc);

		rq->elevator_private[0] = NULL;
		rq->elevator_private[1] = NULL;

		/* Put down rq reference on cfqg */
		cfq_put_cfqg(RQ_CFQG(rq));
		rq->elevator_private[2] = NULL;

		cfq_put_queue(cfqq);
	}
}

static struct cfq_queue *
cfq_merge_cfqqs(struct cfq_data *cfqd, struct cfq_io_context *cic,
		struct cfq_queue *cfqq)
{
	cfq_log_cfqq(cfqd, cfqq, "merging with queue %p", cfqq->new_cfqq);
	cic_set_cfqq(cic, cfqq->new_cfqq, 1);
	cfq_mark_cfqq_coop(cfqq->new_cfqq);
	cfq_put_queue(cfqq);
	return cic_to_cfqq(cic, 1);
}

/*
 * Returns NULL if a new cfqq should be allocated, or the old cfqq if this
 * was the last process referring to said cfqq.
 */
static struct cfq_queue *
split_cfqq(struct cfq_io_context *cic, struct cfq_queue *cfqq)
{
	if (cfqq_process_refs(cfqq) == 1) {
		cfqq->pid = current->pid;
		cfq_clear_cfqq_coop(cfqq);
		cfq_clear_cfqq_split_coop(cfqq);
		return cfqq;
	}

	cic_set_cfqq(cic, NULL, 1);

	cfq_put_cooperator(cfqq);

	cfq_put_queue(cfqq);
	return NULL;
}
/*
 * Allocate cfq data structures associated with this request.
 */
static int
cfq_set_request(struct request_queue *q, struct request *rq, gfp_t gfp_mask)
{
	struct cfq_data *cfqd = q->elevator->elevator_data;
	struct cfq_io_context *cic;
	const int rw = rq_data_dir(rq);
	const bool is_sync = rq_is_sync(rq);
	struct cfq_queue *cfqq;
	unsigned long flags;

	might_sleep_if(gfp_mask & __GFP_WAIT);

	cic = cfq_get_io_context(cfqd, gfp_mask);

	spin_lock_irqsave(q->queue_lock, flags);

	if (!cic)
		goto queue_fail;

new_queue:
	cfqq = cic_to_cfqq(cic, is_sync);
	if (!cfqq || cfqq == &cfqd->oom_cfqq) {
		cfqq = cfq_get_queue(cfqd, is_sync, cic->ioc, gfp_mask);
		cic_set_cfqq(cic, cfqq, is_sync);
	} else {
		/*
		 * If the queue was seeky for too long, break it apart.
		 */
		if (cfq_cfqq_coop(cfqq) && cfq_cfqq_split_coop(cfqq)) {
			cfq_log_cfqq(cfqd, cfqq, "breaking apart cfqq");
			cfqq = split_cfqq(cic, cfqq);
			if (!cfqq)
				goto new_queue;
		}

		/*
		 * Check to see if this queue is scheduled to merge with
		 * another, closely cooperating queue.  The merging of
		 * queues happens here as it must be done in process context.
		 * The reference on new_cfqq was taken in merge_cfqqs.
		 */
		if (cfqq->new_cfqq)
			cfqq = cfq_merge_cfqqs(cfqd, cic, cfqq);
	}

	cfqq->allocated[rw]++;

	cfqq->ref++;
	rq->elevator_private[0] = cic;
	rq->elevator_private[1] = cfqq;
	rq->elevator_private[2] = cfq_ref_get_cfqg(cfqq->cfqg);
	spin_unlock_irqrestore(q->queue_lock, flags);
	return 0;

queue_fail:
	cfq_schedule_dispatch(cfqd);
	spin_unlock_irqrestore(q->queue_lock, flags);
	cfq_log(cfqd, "set_request fail");
	return 1;
}

static void cfq_kick_queue(struct work_struct *work)
{
	struct cfq_data *cfqd =
		container_of(work, struct cfq_data, unplug_work);
	struct request_queue *q = cfqd->queue;

	spin_lock_irq(q->queue_lock);
	__blk_run_queue(cfqd->queue);
	spin_unlock_irq(q->queue_lock);
}

/*
 * Timer running if the active_queue is currently idling inside its time slice
 */
static void cfq_idle_slice_timer(unsigned long data)
{
	struct cfq_data *cfqd = (struct cfq_data *) data;
	struct cfq_queue *cfqq;
	unsigned long flags;
	int timed_out = 1;

	cfq_log(cfqd, "idle timer fired");

	spin_lock_irqsave(cfqd->queue->queue_lock, flags);

	cfqq = cfqd->active_queue;
	if (cfqq) {
		timed_out = 0;

		/*
		 * We saw a request before the queue expired, let it through
		 */
		if (cfq_cfqq_must_dispatch(cfqq))
			goto out_kick;

		/*
		 * expired
		 */
		if (cfq_slice_used(cfqq))
			goto expire;

		/*
		 * only expire and reinvoke request handler, if there are
		 * other queues with pending requests
		 */
		if (!cfqd->busy_queues)
			goto out_cont;

		/*
		 * not expired and it has a request pending, let it dispatch
		 */
		if (!RB_EMPTY_ROOT(&cfqq->sort_list))
			goto out_kick;

		/*
		 * Queue depth flag is reset only when the idle didn't succeed
		 */
		cfq_clear_cfqq_deep(cfqq);
	}
expire:
	cfq_slice_expired(cfqd, timed_out);
out_kick:
	cfq_schedule_dispatch(cfqd);
out_cont:
	spin_unlock_irqrestore(cfqd->queue->queue_lock, flags);
}

static void cfq_shutdown_timer_wq(struct cfq_data *cfqd)
{
	del_timer_sync(&cfqd->idle_slice_timer);
	cancel_work_sync(&cfqd->unplug_work);
}

static void cfq_put_async_queues(struct cfq_data *cfqd)
{
	int i;

	for (i = 0; i < IOPRIO_BE_NR; i++) {
		if (cfqd->async_cfqq[0][i])
			cfq_put_queue(cfqd->async_cfqq[0][i]);
		if (cfqd->async_cfqq[1][i])
			cfq_put_queue(cfqd->async_cfqq[1][i]);
	}

	if (cfqd->async_idle_cfqq)
		cfq_put_queue(cfqd->async_idle_cfqq);
}

static void cfq_exit_queue(struct elevator_queue *e)
{
	struct cfq_data *cfqd = e->elevator_data;
	struct request_queue *q = cfqd->queue;
	bool wait = false;

	cfq_shutdown_timer_wq(cfqd);

	spin_lock_irq(q->queue_lock);

	if (cfqd->active_queue)
		__cfq_slice_expired(cfqd, cfqd->active_queue, 0);

	while (!list_empty(&cfqd->cic_list)) {
		struct cfq_io_context *cic = list_entry(cfqd->cic_list.next,
							struct cfq_io_context,
							queue_list);

		__cfq_exit_single_io_context(cfqd, cic);
	}

	cfq_put_async_queues(cfqd);
	cfq_release_cfq_groups(cfqd);

	/*
	 * If there are groups which we could not unlink from blkcg list,
	 * wait for a rcu period for them to be freed.
	 */
	if (cfqd->nr_blkcg_linked_grps)
		wait = true;

	spin_unlock_irq(q->queue_lock);

	cfq_shutdown_timer_wq(cfqd);

	spin_lock(&cic_index_lock);
	ida_remove(&cic_index_ida, cfqd->cic_index);
	spin_unlock(&cic_index_lock);

	/*
	 * Wait for cfqg->blkg->key accessors to exit their grace periods.
	 * Do this wait only if there are other unlinked groups out
	 * there. This can happen if cgroup deletion path claimed the
	 * responsibility of cleaning up a group before queue cleanup code
	 * get to the group.
	 *
	 * Do not call synchronize_rcu() unconditionally as there are drivers
	 * which create/delete request queue hundreds of times during scan/boot
	 * and synchronize_rcu() can take significant time and slow down boot.
	 */
	if (wait)
		synchronize_rcu();

#ifdef CONFIG_CFQ_GROUP_IOSCHED
	/* Free up per cpu stats for root group */
	free_percpu(cfqd->root_group.blkg.stats_cpu);
#endif
	kfree(cfqd);
}

static int cfq_alloc_cic_index(void)
{
	int index, error;

	do {
		if (!ida_pre_get(&cic_index_ida, GFP_KERNEL))
			return -ENOMEM;

		spin_lock(&cic_index_lock);
		error = ida_get_new(&cic_index_ida, &index);
		spin_unlock(&cic_index_lock);
		if (error && error != -EAGAIN)
			return error;
	} while (error);

	return index;
}

static void *cfq_init_queue(struct request_queue *q)
{
	struct cfq_data *cfqd;
	int i, j;
	struct cfq_group *cfqg;
	struct cfq_rb_root *st;

	i = cfq_alloc_cic_index();
	if (i < 0)
		return NULL;

	cfqd = kmalloc_node(sizeof(*cfqd), GFP_KERNEL | __GFP_ZERO, q->node);
	if (!cfqd) {
		spin_lock(&cic_index_lock);
		ida_remove(&cic_index_ida, i);
		spin_unlock(&cic_index_lock);
		return NULL;
	}

	/*
	 * Don't need take queue_lock in the routine, since we are
	 * initializing the ioscheduler, and nobody is using cfqd
	 */
	cfqd->cic_index = i;

	/* Init root service tree */
	cfqd->grp_service_tree = CFQ_RB_ROOT;

	/* Init root group */
	cfqg = &cfqd->root_group;
	for_each_cfqg_st(cfqg, i, j, st)
		*st = CFQ_RB_ROOT;
	RB_CLEAR_NODE(&cfqg->rb_node);

	/* Give preference to root group over other groups */
	cfqg->weight = 2*BLKIO_WEIGHT_DEFAULT;

#ifdef CONFIG_CFQ_GROUP_IOSCHED
	/*
	 * Set root group reference to 2. One reference will be dropped when
	 * all groups on cfqd->cfqg_list are being deleted during queue exit.
	 * Other reference will remain there as we don't want to delete this
	 * group as it is statically allocated and gets destroyed when
	 * throtl_data goes away.
	 */
	cfqg->ref = 2;

	if (blkio_alloc_blkg_stats(&cfqg->blkg)) {
		kfree(cfqg);
		kfree(cfqd);
		return NULL;
	}

	rcu_read_lock();

	cfq_blkiocg_add_blkio_group(&blkio_root_cgroup, &cfqg->blkg,
					(void *)cfqd, 0);
	rcu_read_unlock();
	cfqd->nr_blkcg_linked_grps++;

	/* Add group on cfqd->cfqg_list */
	hlist_add_head(&cfqg->cfqd_node, &cfqd->cfqg_list);
#endif
	/*
	 * Not strictly needed (since RB_ROOT just clears the node and we
	 * zeroed cfqd on alloc), but better be safe in case someone decides
	 * to add magic to the rb code
	 */
	for (i = 0; i < CFQ_PRIO_LISTS; i++)
		cfqd->prio_trees[i] = RB_ROOT;

	/*
	 * Our fallback cfqq if cfq_find_alloc_queue() runs into OOM issues.
	 * Grab a permanent reference to it, so that the normal code flow
	 * will not attempt to free it.
	 */
	cfq_init_cfqq(cfqd, &cfqd->oom_cfqq, 1, 0);
	cfqd->oom_cfqq.ref++;
	cfq_link_cfqq_cfqg(&cfqd->oom_cfqq, &cfqd->root_group);

	INIT_LIST_HEAD(&cfqd->cic_list);

	cfqd->queue = q;

	init_timer(&cfqd->idle_slice_timer);
	cfqd->idle_slice_timer.function = cfq_idle_slice_timer;
	cfqd->idle_slice_timer.data = (unsigned long) cfqd;

	INIT_WORK(&cfqd->unplug_work, cfq_kick_queue);

	cfqd->cfq_quantum = cfq_quantum;
	cfqd->cfq_fifo_expire[0] = cfq_fifo_expire[0];
	cfqd->cfq_fifo_expire[1] = cfq_fifo_expire[1];
	cfqd->cfq_back_max = cfq_back_max;
	cfqd->cfq_back_penalty = cfq_back_penalty;
	cfqd->cfq_slice[0] = cfq_slice_async;
	cfqd->cfq_slice[1] = cfq_slice_sync;
	cfqd->cfq_slice_async_rq = cfq_slice_async_rq;
	cfqd->cfq_slice_idle = cfq_slice_idle;
	cfqd->cfq_group_idle = cfq_group_idle;
	cfqd->cfq_latency = 1;
	cfqd->hw_tag = -1;
	/*
	 * we optimistically start assuming sync ops weren't delayed in last
	 * second, in order to have larger depth for async operations.
	 */
	cfqd->last_delayed_sync = jiffies - HZ;
	return cfqd;
}

static void cfq_slab_kill(void)
{
	/*
	 * Caller already ensured that pending RCU callbacks are completed,
	 * so we should have no busy allocations at this point.
	 */
	if (cfq_pool)
		kmem_cache_destroy(cfq_pool);
	if (cfq_ioc_pool)
		kmem_cache_destroy(cfq_ioc_pool);
}

static int __init cfq_slab_setup(void)
{
	cfq_pool = KMEM_CACHE(cfq_queue, 0);
	if (!cfq_pool)
		goto fail;

	cfq_ioc_pool = KMEM_CACHE(cfq_io_context, 0);
	if (!cfq_ioc_pool)
		goto fail;

	return 0;
fail:
	cfq_slab_kill();
	return -ENOMEM;
}

/*
 * sysfs parts below -->
 */
static ssize_t
cfq_var_show(unsigned int var, char *page)
{
	return sprintf(page, "%d\n", var);
}

static ssize_t
cfq_var_store(unsigned int *var, const char *page, size_t count)
{
	char *p = (char *) page;

	*var = simple_strtoul(p, &p, 10);
	return count;
}

#define SHOW_FUNCTION(__FUNC, __VAR, __CONV)				\
static ssize_t __FUNC(struct elevator_queue *e, char *page)		\
{									\
	struct cfq_data *cfqd = e->elevator_data;			\
	unsigned int __data = __VAR;					\
	if (__CONV)							\
		__data = jiffies_to_msecs(__data);			\
	return cfq_var_show(__data, (page));				\
}
SHOW_FUNCTION(cfq_quantum_show, cfqd->cfq_quantum, 0);
SHOW_FUNCTION(cfq_fifo_expire_sync_show, cfqd->cfq_fifo_expire[1], 1);
SHOW_FUNCTION(cfq_fifo_expire_async_show, cfqd->cfq_fifo_expire[0], 1);
SHOW_FUNCTION(cfq_back_seek_max_show, cfqd->cfq_back_max, 0);
SHOW_FUNCTION(cfq_back_seek_penalty_show, cfqd->cfq_back_penalty, 0);
SHOW_FUNCTION(cfq_slice_idle_show, cfqd->cfq_slice_idle, 1);
SHOW_FUNCTION(cfq_group_idle_show, cfqd->cfq_group_idle, 1);
SHOW_FUNCTION(cfq_slice_sync_show, cfqd->cfq_slice[1], 1);
SHOW_FUNCTION(cfq_slice_async_show, cfqd->cfq_slice[0], 1);
SHOW_FUNCTION(cfq_slice_async_rq_show, cfqd->cfq_slice_async_rq, 0);
SHOW_FUNCTION(cfq_low_latency_show, cfqd->cfq_latency, 0);
#undef SHOW_FUNCTION

#define STORE_FUNCTION(__FUNC, __PTR, MIN, MAX, __CONV)			\
static ssize_t __FUNC(struct elevator_queue *e, const char *page, size_t count)	\
{									\
	struct cfq_data *cfqd = e->elevator_data;			\
	unsigned int __data;						\
	int ret = cfq_var_store(&__data, (page), count);		\
	if (__data < (MIN))						\
		__data = (MIN);						\
	else if (__data > (MAX))					\
		__data = (MAX);						\
	if (__CONV)							\
		*(__PTR) = msecs_to_jiffies(__data);			\
	else								\
		*(__PTR) = __data;					\
	return ret;							\
}
STORE_FUNCTION(cfq_quantum_store, &cfqd->cfq_quantum, 1, UINT_MAX, 0);
STORE_FUNCTION(cfq_fifo_expire_sync_store, &cfqd->cfq_fifo_expire[1], 1,
		UINT_MAX, 1);
STORE_FUNCTION(cfq_fifo_expire_async_store, &cfqd->cfq_fifo_expire[0], 1,
		UINT_MAX, 1);
STORE_FUNCTION(cfq_back_seek_max_store, &cfqd->cfq_back_max, 0, UINT_MAX, 0);
STORE_FUNCTION(cfq_back_seek_penalty_store, &cfqd->cfq_back_penalty, 1,
		UINT_MAX, 0);
STORE_FUNCTION(cfq_slice_idle_store, &cfqd->cfq_slice_idle, 0, UINT_MAX, 1);
STORE_FUNCTION(cfq_group_idle_store, &cfqd->cfq_group_idle, 0, UINT_MAX, 1);
STORE_FUNCTION(cfq_slice_sync_store, &cfqd->cfq_slice[1], 1, UINT_MAX, 1);
STORE_FUNCTION(cfq_slice_async_store, &cfqd->cfq_slice[0], 1, UINT_MAX, 1);
STORE_FUNCTION(cfq_slice_async_rq_store, &cfqd->cfq_slice_async_rq, 1,
		UINT_MAX, 0);
STORE_FUNCTION(cfq_low_latency_store, &cfqd->cfq_latency, 0, 1, 0);
#undef STORE_FUNCTION

#define CFQ_ATTR(name) \
	__ATTR(name, S_IRUGO|S_IWUSR, cfq_##name##_show, cfq_##name##_store)

static struct elv_fs_entry cfq_attrs[] = {
	CFQ_ATTR(quantum),
	CFQ_ATTR(fifo_expire_sync),
	CFQ_ATTR(fifo_expire_async),
	CFQ_ATTR(back_seek_max),
	CFQ_ATTR(back_seek_penalty),
	CFQ_ATTR(slice_sync),
	CFQ_ATTR(slice_async),
	CFQ_ATTR(slice_async_rq),
	CFQ_ATTR(slice_idle),
	CFQ_ATTR(group_idle),
	CFQ_ATTR(low_latency),
	__ATTR_NULL
};

static struct elevator_type iosched_cfq = {
	.ops = {
		.elevator_merge_fn = 		cfq_merge,
		.elevator_merged_fn =		cfq_merged_request,
		.elevator_merge_req_fn =	cfq_merged_requests,
		.elevator_allow_merge_fn =	cfq_allow_merge,
		.elevator_bio_merged_fn =	cfq_bio_merged,
		.elevator_dispatch_fn =		cfq_dispatch_requests,
		.elevator_add_req_fn =		cfq_insert_request,
		.elevator_activate_req_fn =	cfq_activate_request,
		.elevator_deactivate_req_fn =	cfq_deactivate_request,
		.elevator_completed_req_fn =	cfq_completed_request,
		.elevator_former_req_fn =	elv_rb_former_request,
		.elevator_latter_req_fn =	elv_rb_latter_request,
		.elevator_set_req_fn =		cfq_set_request,
		.elevator_put_req_fn =		cfq_put_request,
		.elevator_may_queue_fn =	cfq_may_queue,
		.elevator_init_fn =		cfq_init_queue,
		.elevator_exit_fn =		cfq_exit_queue,
		.trim =				cfq_free_io_context,
	},
	.elevator_attrs =	cfq_attrs,
	.elevator_name =	"cfq",
	.elevator_owner =	THIS_MODULE,
};

#ifdef CONFIG_CFQ_GROUP_IOSCHED
static struct blkio_policy_type blkio_policy_cfq = {
	.ops = {
		.blkio_unlink_group_fn =	cfq_unlink_blkio_group,
		.blkio_update_group_weight_fn =	cfq_update_blkio_group_weight,
	},
	.plid = BLKIO_POLICY_PROP,
};
#else
static struct blkio_policy_type blkio_policy_cfq;
#endif

static int __init cfq_init(void)
{
	/*
	 * could be 0 on HZ < 1000 setups
	 */
	if (!cfq_slice_async)
		cfq_slice_async = 1;
	if (!cfq_slice_idle)
		cfq_slice_idle = 1;

#ifdef CONFIG_CFQ_GROUP_IOSCHED
	if (!cfq_group_idle)
		cfq_group_idle = 1;
#else
		cfq_group_idle = 0;
#endif
	if (cfq_slab_setup())
		return -ENOMEM;

	elv_register(&iosched_cfq);
	blkio_policy_register(&blkio_policy_cfq);

	return 0;
}

static void __exit cfq_exit(void)
{
	DECLARE_COMPLETION_ONSTACK(all_gone);
	blkio_policy_unregister(&blkio_policy_cfq);
	elv_unregister(&iosched_cfq);
	ioc_gone = &all_gone;
	/* ioc_gone's update must be visible before reading ioc_count */
	smp_wmb();

	/*
	 * this also protects us from entering cfq_slab_kill() with
	 * pending RCU callbacks
	 */
	if (elv_ioc_count_read(cfq_ioc_count))
		wait_for_completion(&all_gone);
	ida_destroy(&cic_index_ida);
	cfq_slab_kill();
}

module_init(cfq_init);
module_exit(cfq_exit);

MODULE_AUTHOR("Jens Axboe");
MODULE_LICENSE("GPL");
MODULE_DESCRIPTION("Completely Fair Queueing IO scheduler");<|MERGE_RESOLUTION|>--- conflicted
+++ resolved
@@ -2768,13 +2768,6 @@
 	smp_wmb();
 	cic->key = cfqd_dead_key(cfqd);
 
-<<<<<<< HEAD
-	if (rcu_dereference(ioc->ioc_data) == cic) {
-		spin_lock(&ioc->lock);
-		rcu_assign_pointer(ioc->ioc_data, NULL);
-		spin_unlock(&ioc->lock);
-	}
-=======
 	rcu_read_lock();
 	if (rcu_dereference(ioc->ioc_data) == cic) {
 		rcu_read_unlock();
@@ -2783,7 +2776,6 @@
 		spin_unlock(&ioc->lock);
 	} else
 		rcu_read_unlock();
->>>>>>> 7b28afe0
 
 	if (cic->cfqq[BLK_RW_ASYNC]) {
 		cfq_exit_cfqq(cfqd, cic->cfqq[BLK_RW_ASYNC]);
