config RT2X00
	tristate "Ralink driver support"
	depends on MAC80211 && WLAN_80211 && EXPERIMENTAL
	---help---
	  This will enable the experimental support for the Ralink drivers,
	  developed in the rt2x00 project <http://rt2x00.serialmonkey.com>.

	  These drivers make use of the mac80211 stack.

	  When building one of the individual drivers, the rt2x00 library
	  will also be created. That library (when the driver is built as
	  a module) will be called "rt2x00lib.ko".

	  Additionally PCI and USB libraries will also be build depending
	  on the types of drivers being selected, these libraries will be
	  called "rt2x00pci.ko" and "rt2x00usb.ko".

if RT2X00

config RT2X00_LIB
	tristate

config RT2X00_LIB_PCI
	tristate
	select RT2X00_LIB

config RT2X00_LIB_USB
	tristate
	select RT2X00_LIB

config RT2X00_LIB_FIRMWARE
	boolean
	depends on RT2X00_LIB
	select FW_LOADER

config RT2X00_LIB_RFKILL
	boolean
	depends on RT2X00_LIB
	depends on INPUT
	select RFKILL
	select INPUT_POLLDEV

config RT2X00_LIB_LEDS
	boolean
	depends on RT2X00_LIB && NEW_LEDS

config RT2400PCI
	tristate "Ralink rt2400 (PCI/PCMCIA) support"
	depends on PCI
	select RT2X00_LIB_PCI
	select EEPROM_93CX6
	---help---
	  This adds support for rt2400 wireless chipset family.
	  Supported chips: RT2460.

	  When compiled as a module, this driver will be called "rt2400pci.ko".

config RT2400PCI_RFKILL
<<<<<<< HEAD
	bool "Ralink rt2400 rfkill support"
	depends on RT2400PCI
=======
	bool "RT2400 rfkill support"
	depends on RT2400PCI && INPUT
>>>>>>> 65c3e471
	select RT2X00_LIB_RFKILL
	---help---
	  This adds support for integrated rt2400 hardware that features a
	  hardware button to control the radio state.
	  This feature depends on the RF switch subsystem rfkill.

config RT2400PCI_LEDS
<<<<<<< HEAD
	bool "Ralink rt2400 leds support"
	depends on RT2400PCI
=======
	bool "RT2400 leds support"
	depends on RT2400PCI && NEW_LEDS
>>>>>>> 65c3e471
	select LEDS_CLASS
	select RT2X00_LIB_LEDS
	---help---
	  This adds support for led triggers provided my mac80211.

config RT2500PCI
	tristate "Ralink rt2500 (PCI/PCMCIA) support"
	depends on PCI
	select RT2X00_LIB_PCI
	select EEPROM_93CX6
	---help---
	  This adds support for rt2500 wireless chipset family.
	  Supported chips: RT2560.

	  When compiled as a module, this driver will be called "rt2500pci.ko".

config RT2500PCI_RFKILL
<<<<<<< HEAD
	bool "Ralink rt2500 rfkill support"
	depends on RT2500PCI
=======
	bool "RT2500 rfkill support"
	depends on RT2500PCI && INPUT
>>>>>>> 65c3e471
	select RT2X00_LIB_RFKILL
	---help---
	  This adds support for integrated rt2500 hardware that features a
	  hardware button to control the radio state.
	  This feature depends on the RF switch subsystem rfkill.

config RT2500PCI_LEDS
<<<<<<< HEAD
	bool "Ralink rt2500 leds support"
	depends on RT2500PCI
=======
	bool "RT2500 leds support"
	depends on RT2500PCI && NEW_LEDS
>>>>>>> 65c3e471
	select LEDS_CLASS
	select RT2X00_LIB_LEDS
	---help---
	  This adds support for led triggers provided my mac80211.

config RT61PCI
	tristate "Ralink rt2501/rt61 (PCI/PCMCIA) support"
	depends on PCI
	select RT2X00_LIB_PCI
	select RT2X00_LIB_FIRMWARE
	select CRC_ITU_T
	select EEPROM_93CX6
	---help---
	  This adds support for rt2501 wireless chipset family.
	  Supported chips: RT2561, RT2561S & RT2661.

	  When compiled as a module, this driver will be called "rt61pci.ko".

config RT61PCI_RFKILL
<<<<<<< HEAD
	bool "Ralink rt2501/rt61 rfkill support"
	depends on RT61PCI
=======
	bool "RT61 rfkill support"
	depends on RT61PCI && INPUT
>>>>>>> 65c3e471
	select RT2X00_LIB_RFKILL
	---help---
	  This adds support for integrated rt61 hardware that features a
	  hardware button to control the radio state.
	  This feature depends on the RF switch subsystem rfkill.

config RT61PCI_LEDS
<<<<<<< HEAD
	bool "Ralink rt2501/rt61 leds support"
	depends on RT61PCI
=======
	bool "RT61 leds support"
	depends on RT61PCI && NEW_LEDS
>>>>>>> 65c3e471
	select LEDS_CLASS
	select RT2X00_LIB_LEDS
	---help---
	  This adds support for led triggers provided my mac80211.

config RT2500USB
	tristate "Ralink rt2500 (USB) support"
	depends on USB
	select RT2X00_LIB_USB
	---help---
	  This adds support for rt2500 wireless chipset family.
	  Supported chips: RT2571 & RT2572.

	  When compiled as a module, this driver will be called "rt2500usb.ko".

config RT2500USB_LEDS
<<<<<<< HEAD
	bool "Ralink rt2500 leds support"
	depends on RT2500USB
=======
	bool "RT2500 leds support"
	depends on RT2500USB && NEW_LEDS
>>>>>>> 65c3e471
	select LEDS_CLASS
	select RT2X00_LIB_LEDS
	---help---
	  This adds support for led triggers provided my mac80211.

config RT73USB
	tristate "Ralink rt2501/rt73 (USB) support"
	depends on USB
	select RT2X00_LIB_USB
	select RT2X00_LIB_FIRMWARE
	select CRC_ITU_T
	---help---
	  This adds support for rt2501 wireless chipset family.
	  Supported chips: RT2571W, RT2573 & RT2671.

	  When compiled as a module, this driver will be called "rt73usb.ko".

config RT73USB_LEDS
<<<<<<< HEAD
	bool "Ralink rt2501/rt73 leds support"
	depends on RT73USB
=======
	bool "RT73 leds support"
	depends on RT73USB && NEW_LEDS
>>>>>>> 65c3e471
	select LEDS_CLASS
	select RT2X00_LIB_LEDS
	---help---
	  This adds support for led triggers provided my mac80211.

config RT2X00_LIB_DEBUGFS
	bool "Ralink debugfs support"
	depends on RT2X00_LIB && MAC80211_DEBUGFS
	---help---
	  Enable creation of debugfs files for the rt2x00 drivers.
	  These debugfs files support both reading and writing of the
	  most important register types of the rt2x00 hardware.

config RT2X00_DEBUG
	bool "Ralink debug output"
	depends on RT2X00_LIB
	---help---
	  Enable debugging output for all rt2x00 modules

endif<|MERGE_RESOLUTION|>--- conflicted
+++ resolved
@@ -56,13 +56,8 @@
 	  When compiled as a module, this driver will be called "rt2400pci.ko".
 
 config RT2400PCI_RFKILL
-<<<<<<< HEAD
 	bool "Ralink rt2400 rfkill support"
-	depends on RT2400PCI
-=======
-	bool "RT2400 rfkill support"
 	depends on RT2400PCI && INPUT
->>>>>>> 65c3e471
 	select RT2X00_LIB_RFKILL
 	---help---
 	  This adds support for integrated rt2400 hardware that features a
@@ -70,13 +65,8 @@
 	  This feature depends on the RF switch subsystem rfkill.
 
 config RT2400PCI_LEDS
-<<<<<<< HEAD
 	bool "Ralink rt2400 leds support"
-	depends on RT2400PCI
-=======
-	bool "RT2400 leds support"
 	depends on RT2400PCI && NEW_LEDS
->>>>>>> 65c3e471
 	select LEDS_CLASS
 	select RT2X00_LIB_LEDS
 	---help---
@@ -94,13 +84,8 @@
 	  When compiled as a module, this driver will be called "rt2500pci.ko".
 
 config RT2500PCI_RFKILL
-<<<<<<< HEAD
 	bool "Ralink rt2500 rfkill support"
-	depends on RT2500PCI
-=======
-	bool "RT2500 rfkill support"
 	depends on RT2500PCI && INPUT
->>>>>>> 65c3e471
 	select RT2X00_LIB_RFKILL
 	---help---
 	  This adds support for integrated rt2500 hardware that features a
@@ -108,13 +93,8 @@
 	  This feature depends on the RF switch subsystem rfkill.
 
 config RT2500PCI_LEDS
-<<<<<<< HEAD
 	bool "Ralink rt2500 leds support"
-	depends on RT2500PCI
-=======
-	bool "RT2500 leds support"
 	depends on RT2500PCI && NEW_LEDS
->>>>>>> 65c3e471
 	select LEDS_CLASS
 	select RT2X00_LIB_LEDS
 	---help---
@@ -134,13 +114,8 @@
 	  When compiled as a module, this driver will be called "rt61pci.ko".
 
 config RT61PCI_RFKILL
-<<<<<<< HEAD
 	bool "Ralink rt2501/rt61 rfkill support"
-	depends on RT61PCI
-=======
-	bool "RT61 rfkill support"
 	depends on RT61PCI && INPUT
->>>>>>> 65c3e471
 	select RT2X00_LIB_RFKILL
 	---help---
 	  This adds support for integrated rt61 hardware that features a
@@ -148,13 +123,8 @@
 	  This feature depends on the RF switch subsystem rfkill.
 
 config RT61PCI_LEDS
-<<<<<<< HEAD
 	bool "Ralink rt2501/rt61 leds support"
-	depends on RT61PCI
-=======
-	bool "RT61 leds support"
 	depends on RT61PCI && NEW_LEDS
->>>>>>> 65c3e471
 	select LEDS_CLASS
 	select RT2X00_LIB_LEDS
 	---help---
@@ -171,13 +141,8 @@
 	  When compiled as a module, this driver will be called "rt2500usb.ko".
 
 config RT2500USB_LEDS
-<<<<<<< HEAD
 	bool "Ralink rt2500 leds support"
-	depends on RT2500USB
-=======
-	bool "RT2500 leds support"
 	depends on RT2500USB && NEW_LEDS
->>>>>>> 65c3e471
 	select LEDS_CLASS
 	select RT2X00_LIB_LEDS
 	---help---
@@ -196,13 +161,8 @@
 	  When compiled as a module, this driver will be called "rt73usb.ko".
 
 config RT73USB_LEDS
-<<<<<<< HEAD
 	bool "Ralink rt2501/rt73 leds support"
-	depends on RT73USB
-=======
-	bool "RT73 leds support"
 	depends on RT73USB && NEW_LEDS
->>>>>>> 65c3e471
 	select LEDS_CLASS
 	select RT2X00_LIB_LEDS
 	---help---
