/* ZD1211 USB-WLAN driver for Linux
 *
 * Copyright (C) 2005-2007 Ulrich Kunitz <kune@deine-taler.de>
 * Copyright (C) 2006-2007 Daniel Drake <dsd@gentoo.org>
 * Copyright (C) 2006-2007 Michael Wu <flamingice@sourmilk.net>
 *
 * This program is free software; you can redistribute it and/or modify
 * it under the terms of the GNU General Public License as published by
 * the Free Software Foundation; either version 2 of the License, or
 * (at your option) any later version.
 *
 * This program is distributed in the hope that it will be useful,
 * but WITHOUT ANY WARRANTY; without even the implied warranty of
 * MERCHANTABILITY or FITNESS FOR A PARTICULAR PURPOSE.  See the
 * GNU General Public License for more details.
 *
 * You should have received a copy of the GNU General Public License
 * along with this program; if not, write to the Free Software
 * Foundation, Inc., 59 Temple Place, Suite 330, Boston, MA 02111-1307 USA
 */

#include <linux/kernel.h>
#include <linux/init.h>
#include <linux/firmware.h>
#include <linux/device.h>
#include <linux/errno.h>
#include <linux/slab.h>
#include <linux/skbuff.h>
#include <linux/usb.h>
#include <linux/workqueue.h>
#include <net/mac80211.h>
#include <asm/unaligned.h>

#include "zd_def.h"
#include "zd_mac.h"
#include "zd_usb.h"

static struct usb_device_id usb_ids[] = {
	/* ZD1211 */
	{ USB_DEVICE(0x0105, 0x145f), .driver_info = DEVICE_ZD1211 },
	{ USB_DEVICE(0x0586, 0x3401), .driver_info = DEVICE_ZD1211 },
	{ USB_DEVICE(0x0586, 0x3402), .driver_info = DEVICE_ZD1211 },
	{ USB_DEVICE(0x0586, 0x3407), .driver_info = DEVICE_ZD1211 },
	{ USB_DEVICE(0x0586, 0x3409), .driver_info = DEVICE_ZD1211 },
	{ USB_DEVICE(0x079b, 0x004a), .driver_info = DEVICE_ZD1211 },
	{ USB_DEVICE(0x07b8, 0x6001), .driver_info = DEVICE_ZD1211 },
	{ USB_DEVICE(0x0ace, 0x1211), .driver_info = DEVICE_ZD1211 },
	{ USB_DEVICE(0x0ace, 0xa211), .driver_info = DEVICE_ZD1211 },
	{ USB_DEVICE(0x0b05, 0x170c), .driver_info = DEVICE_ZD1211 },
	{ USB_DEVICE(0x0b3b, 0x1630), .driver_info = DEVICE_ZD1211 },
	{ USB_DEVICE(0x0b3b, 0x5630), .driver_info = DEVICE_ZD1211 },
	{ USB_DEVICE(0x0df6, 0x9071), .driver_info = DEVICE_ZD1211 },
	{ USB_DEVICE(0x0df6, 0x9075), .driver_info = DEVICE_ZD1211 },
	{ USB_DEVICE(0x126f, 0xa006), .driver_info = DEVICE_ZD1211 },
	{ USB_DEVICE(0x129b, 0x1666), .driver_info = DEVICE_ZD1211 },
	{ USB_DEVICE(0x13b1, 0x001e), .driver_info = DEVICE_ZD1211 },
	{ USB_DEVICE(0x1435, 0x0711), .driver_info = DEVICE_ZD1211 },
	{ USB_DEVICE(0x14ea, 0xab10), .driver_info = DEVICE_ZD1211 },
	{ USB_DEVICE(0x14ea, 0xab13), .driver_info = DEVICE_ZD1211 },
	{ USB_DEVICE(0x157e, 0x300a), .driver_info = DEVICE_ZD1211 },
	{ USB_DEVICE(0x157e, 0x300b), .driver_info = DEVICE_ZD1211 },
	{ USB_DEVICE(0x157e, 0x3204), .driver_info = DEVICE_ZD1211 },
	{ USB_DEVICE(0x157e, 0x3207), .driver_info = DEVICE_ZD1211 },
	{ USB_DEVICE(0x1740, 0x2000), .driver_info = DEVICE_ZD1211 },
	{ USB_DEVICE(0x6891, 0xa727), .driver_info = DEVICE_ZD1211 },
	/* ZD1211B */
	{ USB_DEVICE(0x0053, 0x5301), .driver_info = DEVICE_ZD1211B },
	{ USB_DEVICE(0x0409, 0x0248), .driver_info = DEVICE_ZD1211B },
	{ USB_DEVICE(0x0411, 0x00da), .driver_info = DEVICE_ZD1211B },
	{ USB_DEVICE(0x0471, 0x1236), .driver_info = DEVICE_ZD1211B },
	{ USB_DEVICE(0x0471, 0x1237), .driver_info = DEVICE_ZD1211B },
	{ USB_DEVICE(0x050d, 0x705c), .driver_info = DEVICE_ZD1211B },
	{ USB_DEVICE(0x054c, 0x0257), .driver_info = DEVICE_ZD1211B },
	{ USB_DEVICE(0x0586, 0x340a), .driver_info = DEVICE_ZD1211B },
	{ USB_DEVICE(0x0586, 0x340f), .driver_info = DEVICE_ZD1211B },
	{ USB_DEVICE(0x0586, 0x3410), .driver_info = DEVICE_ZD1211B },
	{ USB_DEVICE(0x0586, 0x3412), .driver_info = DEVICE_ZD1211B },
	{ USB_DEVICE(0x0586, 0x3413), .driver_info = DEVICE_ZD1211B },
	{ USB_DEVICE(0x079b, 0x0062), .driver_info = DEVICE_ZD1211B },
	{ USB_DEVICE(0x07b8, 0x6001), .driver_info = DEVICE_ZD1211B },
	{ USB_DEVICE(0x07fa, 0x1196), .driver_info = DEVICE_ZD1211B },
	{ USB_DEVICE(0x083a, 0x4505), .driver_info = DEVICE_ZD1211B },
	{ USB_DEVICE(0x083a, 0xe501), .driver_info = DEVICE_ZD1211B },
	{ USB_DEVICE(0x083a, 0xe503), .driver_info = DEVICE_ZD1211B },
	{ USB_DEVICE(0x083a, 0xe506), .driver_info = DEVICE_ZD1211B },
	{ USB_DEVICE(0x0ace, 0x1215), .driver_info = DEVICE_ZD1211B },
	{ USB_DEVICE(0x0ace, 0xb215), .driver_info = DEVICE_ZD1211B },
	{ USB_DEVICE(0x0b05, 0x171b), .driver_info = DEVICE_ZD1211B },
	{ USB_DEVICE(0x0baf, 0x0121), .driver_info = DEVICE_ZD1211B },
	{ USB_DEVICE(0x0cde, 0x001a), .driver_info = DEVICE_ZD1211B },
	{ USB_DEVICE(0x0df6, 0x0036), .driver_info = DEVICE_ZD1211B },
	{ USB_DEVICE(0x129b, 0x1667), .driver_info = DEVICE_ZD1211B },
	{ USB_DEVICE(0x13b1, 0x0024), .driver_info = DEVICE_ZD1211B },
	{ USB_DEVICE(0x157e, 0x300d), .driver_info = DEVICE_ZD1211B },
	{ USB_DEVICE(0x1582, 0x6003), .driver_info = DEVICE_ZD1211B },
	{ USB_DEVICE(0x2019, 0x5303), .driver_info = DEVICE_ZD1211B },
	{ USB_DEVICE(0x2019, 0xed01), .driver_info = DEVICE_ZD1211B },
	/* "Driverless" devices that need ejecting */
	{ USB_DEVICE(0x0ace, 0x2011), .driver_info = DEVICE_INSTALLER },
	{ USB_DEVICE(0x0ace, 0x20ff), .driver_info = DEVICE_INSTALLER },
	{}
};

MODULE_LICENSE("GPL");
MODULE_DESCRIPTION("USB driver for devices with the ZD1211 chip.");
MODULE_AUTHOR("Ulrich Kunitz");
MODULE_AUTHOR("Daniel Drake");
MODULE_VERSION("1.0");
MODULE_DEVICE_TABLE(usb, usb_ids);

#define FW_ZD1211_PREFIX	"zd1211/zd1211_"
#define FW_ZD1211B_PREFIX	"zd1211/zd1211b_"

/* USB device initialization */
static void int_urb_complete(struct urb *urb);

static int request_fw_file(
	const struct firmware **fw, const char *name, struct device *device)
{
	int r;

	dev_dbg_f(device, "fw name %s\n", name);

	r = request_firmware(fw, name, device);
	if (r)
		dev_err(device,
		       "Could not load firmware file %s. Error number %d\n",
		       name, r);
	return r;
}

static inline u16 get_bcdDevice(const struct usb_device *udev)
{
	return le16_to_cpu(udev->descriptor.bcdDevice);
}

enum upload_code_flags {
	REBOOT = 1,
};

/* Ensures that MAX_TRANSFER_SIZE is even. */
#define MAX_TRANSFER_SIZE (USB_MAX_TRANSFER_SIZE & ~1)

static int upload_code(struct usb_device *udev,
	const u8 *data, size_t size, u16 code_offset, int flags)
{
	u8 *p;
	int r;

	/* USB request blocks need "kmalloced" buffers.
	 */
	p = kmalloc(MAX_TRANSFER_SIZE, GFP_KERNEL);
	if (!p) {
		dev_err(&udev->dev, "out of memory\n");
		r = -ENOMEM;
		goto error;
	}

	size &= ~1;
	while (size > 0) {
		size_t transfer_size = size <= MAX_TRANSFER_SIZE ?
			size : MAX_TRANSFER_SIZE;

		dev_dbg_f(&udev->dev, "transfer size %zu\n", transfer_size);

		memcpy(p, data, transfer_size);
		r = usb_control_msg(udev, usb_sndctrlpipe(udev, 0),
			USB_REQ_FIRMWARE_DOWNLOAD,
			USB_DIR_OUT | USB_TYPE_VENDOR,
			code_offset, 0, p, transfer_size, 1000 /* ms */);
		if (r < 0) {
			dev_err(&udev->dev,
			       "USB control request for firmware upload"
			       " failed. Error number %d\n", r);
			goto error;
		}
		transfer_size = r & ~1;

		size -= transfer_size;
		data += transfer_size;
		code_offset += transfer_size/sizeof(u16);
	}

	if (flags & REBOOT) {
		u8 ret;

		/* Use "DMA-aware" buffer. */
		r = usb_control_msg(udev, usb_rcvctrlpipe(udev, 0),
			USB_REQ_FIRMWARE_CONFIRM,
			USB_DIR_IN | USB_TYPE_VENDOR,
			0, 0, p, sizeof(ret), 5000 /* ms */);
		if (r != sizeof(ret)) {
			dev_err(&udev->dev,
				"control request firmeware confirmation failed."
				" Return value %d\n", r);
			if (r >= 0)
				r = -ENODEV;
			goto error;
		}
		ret = p[0];
		if (ret & 0x80) {
			dev_err(&udev->dev,
				"Internal error while downloading."
				" Firmware confirm return value %#04x\n",
				(unsigned int)ret);
			r = -ENODEV;
			goto error;
		}
		dev_dbg_f(&udev->dev, "firmware confirm return value %#04x\n",
			(unsigned int)ret);
	}

	r = 0;
error:
	kfree(p);
	return r;
}

static u16 get_word(const void *data, u16 offset)
{
	const __le16 *p = data;
	return le16_to_cpu(p[offset]);
}

static char *get_fw_name(struct zd_usb *usb, char *buffer, size_t size,
	               const char* postfix)
{
	scnprintf(buffer, size, "%s%s",
		usb->is_zd1211b ?
			FW_ZD1211B_PREFIX : FW_ZD1211_PREFIX,
		postfix);
	return buffer;
}

static int handle_version_mismatch(struct zd_usb *usb,
	const struct firmware *ub_fw)
{
	struct usb_device *udev = zd_usb_to_usbdev(usb);
	const struct firmware *ur_fw = NULL;
	int offset;
	int r = 0;
	char fw_name[128];

	r = request_fw_file(&ur_fw,
		get_fw_name(usb, fw_name, sizeof(fw_name), "ur"),
		&udev->dev);
	if (r)
		goto error;

	r = upload_code(udev, ur_fw->data, ur_fw->size, FW_START, REBOOT);
	if (r)
		goto error;

	offset = (E2P_BOOT_CODE_OFFSET * sizeof(u16));
	r = upload_code(udev, ub_fw->data + offset, ub_fw->size - offset,
		E2P_START + E2P_BOOT_CODE_OFFSET, REBOOT);

	/* At this point, the vendor driver downloads the whole firmware
	 * image, hacks around with version IDs, and uploads it again,
	 * completely overwriting the boot code. We do not do this here as
	 * it is not required on any tested devices, and it is suspected to
	 * cause problems. */
error:
	release_firmware(ur_fw);
	return r;
}

static int upload_firmware(struct zd_usb *usb)
{
	int r;
	u16 fw_bcdDevice;
	u16 bcdDevice;
	struct usb_device *udev = zd_usb_to_usbdev(usb);
	const struct firmware *ub_fw = NULL;
	const struct firmware *uph_fw = NULL;
	char fw_name[128];

	bcdDevice = get_bcdDevice(udev);

	r = request_fw_file(&ub_fw,
		get_fw_name(usb, fw_name, sizeof(fw_name), "ub"),
		&udev->dev);
	if (r)
		goto error;

	fw_bcdDevice = get_word(ub_fw->data, E2P_DATA_OFFSET);

	if (fw_bcdDevice != bcdDevice) {
		dev_info(&udev->dev,
			"firmware version %#06x and device bootcode version "
			"%#06x differ\n", fw_bcdDevice, bcdDevice);
		if (bcdDevice <= 0x4313)
			dev_warn(&udev->dev, "device has old bootcode, please "
				"report success or failure\n");

		r = handle_version_mismatch(usb, ub_fw);
		if (r)
			goto error;
	} else {
		dev_dbg_f(&udev->dev,
			"firmware device id %#06x is equal to the "
			"actual device id\n", fw_bcdDevice);
	}


	r = request_fw_file(&uph_fw,
		get_fw_name(usb, fw_name, sizeof(fw_name), "uphr"),
		&udev->dev);
	if (r)
		goto error;

	r = upload_code(udev, uph_fw->data, uph_fw->size, FW_START, REBOOT);
	if (r) {
		dev_err(&udev->dev,
			"Could not upload firmware code uph. Error number %d\n",
			r);
	}

	/* FALL-THROUGH */
error:
	release_firmware(ub_fw);
	release_firmware(uph_fw);
	return r;
}

MODULE_FIRMWARE(FW_ZD1211B_PREFIX "ur");
MODULE_FIRMWARE(FW_ZD1211_PREFIX "ur");
MODULE_FIRMWARE(FW_ZD1211B_PREFIX "ub");
MODULE_FIRMWARE(FW_ZD1211_PREFIX "ub");
MODULE_FIRMWARE(FW_ZD1211B_PREFIX "uphr");
MODULE_FIRMWARE(FW_ZD1211_PREFIX "uphr");

/* Read data from device address space using "firmware interface" which does
 * not require firmware to be loaded. */
int zd_usb_read_fw(struct zd_usb *usb, zd_addr_t addr, u8 *data, u16 len)
{
	int r;
	struct usb_device *udev = zd_usb_to_usbdev(usb);
	u8 *buf;

	/* Use "DMA-aware" buffer. */
	buf = kmalloc(len, GFP_KERNEL);
	if (!buf)
		return -ENOMEM;
	r = usb_control_msg(udev, usb_rcvctrlpipe(udev, 0),
		USB_REQ_FIRMWARE_READ_DATA, USB_DIR_IN | 0x40, addr, 0,
		buf, len, 5000);
	if (r < 0) {
		dev_err(&udev->dev,
			"read over firmware interface failed: %d\n", r);
		goto exit;
	} else if (r != len) {
		dev_err(&udev->dev,
			"incomplete read over firmware interface: %d/%d\n",
			r, len);
		r = -EIO;
		goto exit;
	}
	r = 0;
	memcpy(data, buf, len);
exit:
	kfree(buf);
	return r;
}

#define urb_dev(urb) (&(urb)->dev->dev)

static inline void handle_regs_int(struct urb *urb)
{
	struct zd_usb *usb = urb->context;
	struct zd_usb_interrupt *intr = &usb->intr;
	int len;
	u16 int_num;

	ZD_ASSERT(in_interrupt());
	spin_lock(&intr->lock);

	int_num = le16_to_cpu(*(__le16 *)(urb->transfer_buffer+2));
	if (int_num == CR_INTERRUPT) {
		struct zd_mac *mac = zd_hw_mac(zd_usb_to_hw(urb->context));
		spin_lock(&mac->lock);
		memcpy(&mac->intr_buffer, urb->transfer_buffer,
				USB_MAX_EP_INT_BUFFER);
		spin_unlock(&mac->lock);
		schedule_work(&mac->process_intr);
	} else if (intr->read_regs_enabled) {
		intr->read_regs.length = len = urb->actual_length;

		if (len > sizeof(intr->read_regs.buffer))
			len = sizeof(intr->read_regs.buffer);
		memcpy(intr->read_regs.buffer, urb->transfer_buffer, len);
		intr->read_regs_enabled = 0;
		complete(&intr->read_regs.completion);
		goto out;
	}

out:
	spin_unlock(&intr->lock);
}

static void int_urb_complete(struct urb *urb)
{
	int r;
	struct usb_int_header *hdr;

	switch (urb->status) {
	case 0:
		break;
	case -ESHUTDOWN:
	case -EINVAL:
	case -ENODEV:
	case -ENOENT:
	case -ECONNRESET:
	case -EPIPE:
		dev_dbg_f(urb_dev(urb), "urb %p error %d\n", urb, urb->status);
		return;
	default:
		dev_dbg_f(urb_dev(urb), "urb %p error %d\n", urb, urb->status);
		goto resubmit;
	}

	if (urb->actual_length < sizeof(hdr)) {
		dev_dbg_f(urb_dev(urb), "error: urb %p to small\n", urb);
		goto resubmit;
	}

	hdr = urb->transfer_buffer;
	if (hdr->type != USB_INT_TYPE) {
		dev_dbg_f(urb_dev(urb), "error: urb %p wrong type\n", urb);
		goto resubmit;
	}

	switch (hdr->id) {
	case USB_INT_ID_REGS:
		handle_regs_int(urb);
		break;
	case USB_INT_ID_RETRY_FAILED:
		zd_mac_tx_failed(urb);
		break;
	default:
		dev_dbg_f(urb_dev(urb), "error: urb %p unknown id %x\n", urb,
			(unsigned int)hdr->id);
		goto resubmit;
	}

resubmit:
	r = usb_submit_urb(urb, GFP_ATOMIC);
	if (r) {
		dev_dbg_f(urb_dev(urb), "error: resubmit urb %p err code %d\n",
			  urb, r);
		/* TODO: add worker to reset intr->urb */
	}
	return;
}

static inline int int_urb_interval(struct usb_device *udev)
{
	switch (udev->speed) {
	case USB_SPEED_HIGH:
		return 4;
	case USB_SPEED_LOW:
		return 10;
	case USB_SPEED_FULL:
	default:
		return 1;
	}
}

static inline int usb_int_enabled(struct zd_usb *usb)
{
	unsigned long flags;
	struct zd_usb_interrupt *intr = &usb->intr;
	struct urb *urb;

	spin_lock_irqsave(&intr->lock, flags);
	urb = intr->urb;
	spin_unlock_irqrestore(&intr->lock, flags);
	return urb != NULL;
}

int zd_usb_enable_int(struct zd_usb *usb)
{
	int r;
	struct usb_device *udev = zd_usb_to_usbdev(usb);
	struct zd_usb_interrupt *intr = &usb->intr;
	struct urb *urb;

	dev_dbg_f(zd_usb_dev(usb), "\n");

	urb = usb_alloc_urb(0, GFP_KERNEL);
	if (!urb) {
		r = -ENOMEM;
		goto out;
	}

	ZD_ASSERT(!irqs_disabled());
	spin_lock_irq(&intr->lock);
	if (intr->urb) {
		spin_unlock_irq(&intr->lock);
		r = 0;
		goto error_free_urb;
	}
	intr->urb = urb;
	spin_unlock_irq(&intr->lock);

	r = -ENOMEM;
	intr->buffer = usb_alloc_coherent(udev, USB_MAX_EP_INT_BUFFER,
					  GFP_KERNEL, &intr->buffer_dma);
	if (!intr->buffer) {
		dev_dbg_f(zd_usb_dev(usb),
			"couldn't allocate transfer_buffer\n");
		goto error_set_urb_null;
	}

	usb_fill_int_urb(urb, udev, usb_rcvintpipe(udev, EP_INT_IN),
			 intr->buffer, USB_MAX_EP_INT_BUFFER,
			 int_urb_complete, usb,
			 intr->interval);
	urb->transfer_dma = intr->buffer_dma;
	urb->transfer_flags |= URB_NO_TRANSFER_DMA_MAP;

	dev_dbg_f(zd_usb_dev(usb), "submit urb %p\n", intr->urb);
	r = usb_submit_urb(urb, GFP_KERNEL);
	if (r) {
		dev_dbg_f(zd_usb_dev(usb),
			 "Couldn't submit urb. Error number %d\n", r);
		goto error;
	}

	return 0;
error:
	usb_free_coherent(udev, USB_MAX_EP_INT_BUFFER,
			  intr->buffer, intr->buffer_dma);
error_set_urb_null:
	spin_lock_irq(&intr->lock);
	intr->urb = NULL;
	spin_unlock_irq(&intr->lock);
error_free_urb:
	usb_free_urb(urb);
out:
	return r;
}

void zd_usb_disable_int(struct zd_usb *usb)
{
	unsigned long flags;
	struct usb_device *udev = zd_usb_to_usbdev(usb);
	struct zd_usb_interrupt *intr = &usb->intr;
	struct urb *urb;
	void *buffer;
	dma_addr_t buffer_dma;

	spin_lock_irqsave(&intr->lock, flags);
	urb = intr->urb;
	if (!urb) {
		spin_unlock_irqrestore(&intr->lock, flags);
		return;
	}
	intr->urb = NULL;
	buffer = intr->buffer;
	buffer_dma = intr->buffer_dma;
	intr->buffer = NULL;
	spin_unlock_irqrestore(&intr->lock, flags);

	usb_kill_urb(urb);
	dev_dbg_f(zd_usb_dev(usb), "urb %p killed\n", urb);
	usb_free_urb(urb);

	if (buffer)
		usb_free_coherent(udev, USB_MAX_EP_INT_BUFFER,
				  buffer, buffer_dma);
}

static void handle_rx_packet(struct zd_usb *usb, const u8 *buffer,
			     unsigned int length)
{
	int i;
	const struct rx_length_info *length_info;

	if (length < sizeof(struct rx_length_info)) {
		/* It's not a complete packet anyhow. */
		printk("%s: invalid, small RX packet : %d\n",
		       __func__, length);
		return;
	}
	length_info = (struct rx_length_info *)
		(buffer + length - sizeof(struct rx_length_info));

	/* It might be that three frames are merged into a single URB
	 * transaction. We have to check for the length info tag.
	 *
	 * While testing we discovered that length_info might be unaligned,
	 * because if USB transactions are merged, the last packet will not
	 * be padded. Unaligned access might also happen if the length_info
	 * structure is not present.
	 */
	if (get_unaligned_le16(&length_info->tag) == RX_LENGTH_INFO_TAG)
	{
		unsigned int l, k, n;
		for (i = 0, l = 0;; i++) {
			k = get_unaligned_le16(&length_info->length[i]);
			if (k == 0)
				return;
			n = l+k;
			if (n > length)
				return;
			zd_mac_rx(zd_usb_to_hw(usb), buffer+l, k);
			if (i >= 2)
				return;
			l = (n+3) & ~3;
		}
	} else {
		zd_mac_rx(zd_usb_to_hw(usb), buffer, length);
	}
}

static void rx_urb_complete(struct urb *urb)
{
	int r;
	struct zd_usb *usb;
	struct zd_usb_rx *rx;
	const u8 *buffer;
	unsigned int length;

	switch (urb->status) {
	case 0:
		break;
	case -ESHUTDOWN:
	case -EINVAL:
	case -ENODEV:
	case -ENOENT:
	case -ECONNRESET:
	case -EPIPE:
		dev_dbg_f(urb_dev(urb), "urb %p error %d\n", urb, urb->status);
		return;
	default:
		dev_dbg_f(urb_dev(urb), "urb %p error %d\n", urb, urb->status);
		goto resubmit;
	}

	buffer = urb->transfer_buffer;
	length = urb->actual_length;
	usb = urb->context;
	rx = &usb->rx;

	tasklet_schedule(&rx->reset_timer_tasklet);

	if (length%rx->usb_packet_size > rx->usb_packet_size-4) {
		/* If there is an old first fragment, we don't care. */
		dev_dbg_f(urb_dev(urb), "*** first fragment ***\n");
		ZD_ASSERT(length <= ARRAY_SIZE(rx->fragment));
		spin_lock(&rx->lock);
		memcpy(rx->fragment, buffer, length);
		rx->fragment_length = length;
		spin_unlock(&rx->lock);
		goto resubmit;
	}

	spin_lock(&rx->lock);
	if (rx->fragment_length > 0) {
		/* We are on a second fragment, we believe */
		ZD_ASSERT(length + rx->fragment_length <=
			  ARRAY_SIZE(rx->fragment));
		dev_dbg_f(urb_dev(urb), "*** second fragment ***\n");
		memcpy(rx->fragment+rx->fragment_length, buffer, length);
		handle_rx_packet(usb, rx->fragment,
			         rx->fragment_length + length);
		rx->fragment_length = 0;
		spin_unlock(&rx->lock);
	} else {
		spin_unlock(&rx->lock);
		handle_rx_packet(usb, buffer, length);
	}

resubmit:
	r = usb_submit_urb(urb, GFP_ATOMIC);
	if (r)
		dev_dbg_f(urb_dev(urb), "urb %p resubmit error %d\n", urb, r);
}

static struct urb *alloc_rx_urb(struct zd_usb *usb)
{
	struct usb_device *udev = zd_usb_to_usbdev(usb);
	struct urb *urb;
	void *buffer;

	urb = usb_alloc_urb(0, GFP_KERNEL);
	if (!urb)
		return NULL;
	buffer = usb_alloc_coherent(udev, USB_MAX_RX_SIZE, GFP_KERNEL,
				    &urb->transfer_dma);
	if (!buffer) {
		usb_free_urb(urb);
		return NULL;
	}

	usb_fill_bulk_urb(urb, udev, usb_rcvbulkpipe(udev, EP_DATA_IN),
			  buffer, USB_MAX_RX_SIZE,
			  rx_urb_complete, usb);
	urb->transfer_flags |= URB_NO_TRANSFER_DMA_MAP;

	return urb;
}

static void free_rx_urb(struct urb *urb)
{
	if (!urb)
		return;
	usb_free_coherent(urb->dev, urb->transfer_buffer_length,
			  urb->transfer_buffer, urb->transfer_dma);
	usb_free_urb(urb);
}

static int __zd_usb_enable_rx(struct zd_usb *usb)
{
	int i, r;
	struct zd_usb_rx *rx = &usb->rx;
	struct urb **urbs;

	dev_dbg_f(zd_usb_dev(usb), "\n");

	r = -ENOMEM;
	urbs = kcalloc(RX_URBS_COUNT, sizeof(struct urb *), GFP_KERNEL);
	if (!urbs)
		goto error;
	for (i = 0; i < RX_URBS_COUNT; i++) {
		urbs[i] = alloc_rx_urb(usb);
		if (!urbs[i])
			goto error;
	}

	ZD_ASSERT(!irqs_disabled());
	spin_lock_irq(&rx->lock);
	if (rx->urbs) {
		spin_unlock_irq(&rx->lock);
		r = 0;
		goto error;
	}
	rx->urbs = urbs;
	rx->urbs_count = RX_URBS_COUNT;
	spin_unlock_irq(&rx->lock);

	for (i = 0; i < RX_URBS_COUNT; i++) {
		r = usb_submit_urb(urbs[i], GFP_KERNEL);
		if (r)
			goto error_submit;
	}

	return 0;
error_submit:
	for (i = 0; i < RX_URBS_COUNT; i++) {
		usb_kill_urb(urbs[i]);
	}
	spin_lock_irq(&rx->lock);
	rx->urbs = NULL;
	rx->urbs_count = 0;
	spin_unlock_irq(&rx->lock);
error:
	if (urbs) {
		for (i = 0; i < RX_URBS_COUNT; i++)
			free_rx_urb(urbs[i]);
	}
	return r;
}

int zd_usb_enable_rx(struct zd_usb *usb)
{
	int r;
	struct zd_usb_rx *rx = &usb->rx;

	mutex_lock(&rx->setup_mutex);
	r = __zd_usb_enable_rx(usb);
	mutex_unlock(&rx->setup_mutex);

	zd_usb_reset_rx_idle_timer(usb);

	return r;
}

static void __zd_usb_disable_rx(struct zd_usb *usb)
{
	int i;
	unsigned long flags;
	struct urb **urbs;
	unsigned int count;
	struct zd_usb_rx *rx = &usb->rx;

	spin_lock_irqsave(&rx->lock, flags);
	urbs = rx->urbs;
	count = rx->urbs_count;
	spin_unlock_irqrestore(&rx->lock, flags);
	if (!urbs)
		return;

	for (i = 0; i < count; i++) {
		usb_kill_urb(urbs[i]);
		free_rx_urb(urbs[i]);
	}
	kfree(urbs);

	spin_lock_irqsave(&rx->lock, flags);
	rx->urbs = NULL;
	rx->urbs_count = 0;
	spin_unlock_irqrestore(&rx->lock, flags);
}

void zd_usb_disable_rx(struct zd_usb *usb)
{
	struct zd_usb_rx *rx = &usb->rx;

	mutex_lock(&rx->setup_mutex);
	__zd_usb_disable_rx(usb);
	mutex_unlock(&rx->setup_mutex);

	tasklet_kill(&rx->reset_timer_tasklet);
	cancel_delayed_work_sync(&rx->idle_work);
}

static void zd_usb_reset_rx(struct zd_usb *usb)
{
	bool do_reset;
	struct zd_usb_rx *rx = &usb->rx;
	unsigned long flags;

	mutex_lock(&rx->setup_mutex);

	spin_lock_irqsave(&rx->lock, flags);
	do_reset = rx->urbs != NULL;
	spin_unlock_irqrestore(&rx->lock, flags);

	if (do_reset) {
		__zd_usb_disable_rx(usb);
		__zd_usb_enable_rx(usb);
	}

	mutex_unlock(&rx->setup_mutex);

	if (do_reset)
		zd_usb_reset_rx_idle_timer(usb);
}

/**
 * zd_usb_disable_tx - disable transmission
 * @usb: the zd1211rw-private USB structure
 *
 * Frees all URBs in the free list and marks the transmission as disabled.
 */
void zd_usb_disable_tx(struct zd_usb *usb)
{
	struct zd_usb_tx *tx = &usb->tx;
	unsigned long flags;

	atomic_set(&tx->enabled, 0);

	/* kill all submitted tx-urbs */
	usb_kill_anchored_urbs(&tx->submitted);

	spin_lock_irqsave(&tx->lock, flags);
	WARN_ON(!skb_queue_empty(&tx->submitted_skbs));
	WARN_ON(tx->submitted_urbs != 0);
	tx->submitted_urbs = 0;
	spin_unlock_irqrestore(&tx->lock, flags);

	/* The stopped state is ignored, relying on ieee80211_wake_queues()
	 * in a potentionally following zd_usb_enable_tx().
	 */
}

/**
 * zd_usb_enable_tx - enables transmission
 * @usb: a &struct zd_usb pointer
 *
 * This function enables transmission and prepares the &zd_usb_tx data
 * structure.
 */
void zd_usb_enable_tx(struct zd_usb *usb)
{
	unsigned long flags;
	struct zd_usb_tx *tx = &usb->tx;

	spin_lock_irqsave(&tx->lock, flags);
	atomic_set(&tx->enabled, 1);
	tx->submitted_urbs = 0;
	ieee80211_wake_queues(zd_usb_to_hw(usb));
	tx->stopped = 0;
	spin_unlock_irqrestore(&tx->lock, flags);
}

static void tx_dec_submitted_urbs(struct zd_usb *usb)
{
	struct zd_usb_tx *tx = &usb->tx;
	unsigned long flags;

	spin_lock_irqsave(&tx->lock, flags);
	--tx->submitted_urbs;
	if (tx->stopped && tx->submitted_urbs <= ZD_USB_TX_LOW) {
		ieee80211_wake_queues(zd_usb_to_hw(usb));
		tx->stopped = 0;
	}
	spin_unlock_irqrestore(&tx->lock, flags);
}

static void tx_inc_submitted_urbs(struct zd_usb *usb)
{
	struct zd_usb_tx *tx = &usb->tx;
	unsigned long flags;

	spin_lock_irqsave(&tx->lock, flags);
	++tx->submitted_urbs;
	if (!tx->stopped && tx->submitted_urbs > ZD_USB_TX_HIGH) {
		ieee80211_stop_queues(zd_usb_to_hw(usb));
		tx->stopped = 1;
	}
	spin_unlock_irqrestore(&tx->lock, flags);
}

/**
 * tx_urb_complete - completes the execution of an URB
 * @urb: a URB
 *
 * This function is called if the URB has been transferred to a device or an
 * error has happened.
 */
static void tx_urb_complete(struct urb *urb)
{
	int r;
	struct sk_buff *skb;
	struct ieee80211_tx_info *info;
	struct zd_usb *usb;
	struct zd_usb_tx *tx;

	skb = (struct sk_buff *)urb->context;
	info = IEEE80211_SKB_CB(skb);
	/*
	 * grab 'usb' pointer before handing off the skb (since
	 * it might be freed by zd_mac_tx_to_dev or mac80211)
	 */
	usb = &zd_hw_mac(info->rate_driver_data[0])->chip.usb;
	tx = &usb->tx;

	switch (urb->status) {
	case 0:
		break;
	case -ESHUTDOWN:
	case -EINVAL:
	case -ENODEV:
	case -ENOENT:
	case -ECONNRESET:
	case -EPIPE:
		dev_dbg_f(urb_dev(urb), "urb %p error %d\n", urb, urb->status);
		break;
	default:
		dev_dbg_f(urb_dev(urb), "urb %p error %d\n", urb, urb->status);
		goto resubmit;
	}
free_urb:
	skb_unlink(skb, &usb->tx.submitted_skbs);
	zd_mac_tx_to_dev(skb, urb->status);
	usb_free_urb(urb);
	tx_dec_submitted_urbs(usb);
	return;
resubmit:
	usb_anchor_urb(urb, &tx->submitted);
	r = usb_submit_urb(urb, GFP_ATOMIC);
	if (r) {
		usb_unanchor_urb(urb);
		dev_dbg_f(urb_dev(urb), "error resubmit urb %p %d\n", urb, r);
		goto free_urb;
	}
}

/**
 * zd_usb_tx: initiates transfer of a frame of the device
 *
 * @usb: the zd1211rw-private USB structure
 * @skb: a &struct sk_buff pointer
 *
 * This function tranmits a frame to the device. It doesn't wait for
 * completion. The frame must contain the control set and have all the
 * control set information available.
 *
 * The function returns 0 if the transfer has been successfully initiated.
 */
int zd_usb_tx(struct zd_usb *usb, struct sk_buff *skb)
{
	int r;
	struct ieee80211_tx_info *info = IEEE80211_SKB_CB(skb);
	struct usb_device *udev = zd_usb_to_usbdev(usb);
	struct urb *urb;
	struct zd_usb_tx *tx = &usb->tx;

	if (!atomic_read(&tx->enabled)) {
		r = -ENOENT;
		goto out;
	}

	urb = usb_alloc_urb(0, GFP_ATOMIC);
	if (!urb) {
		r = -ENOMEM;
		goto out;
	}

	usb_fill_bulk_urb(urb, udev, usb_sndbulkpipe(udev, EP_DATA_OUT),
		          skb->data, skb->len, tx_urb_complete, skb);

	info->rate_driver_data[1] = (void *)jiffies;
	skb_queue_tail(&tx->submitted_skbs, skb);
	usb_anchor_urb(urb, &tx->submitted);

	r = usb_submit_urb(urb, GFP_ATOMIC);
	if (r) {
		dev_dbg_f(zd_usb_dev(usb), "error submit urb %p %d\n", urb, r);
		usb_unanchor_urb(urb);
		skb_unlink(skb, &tx->submitted_skbs);
		goto error;
	}
	tx_inc_submitted_urbs(usb);
	return 0;
error:
	usb_free_urb(urb);
out:
	return r;
}

static bool zd_tx_timeout(struct zd_usb *usb)
{
	struct zd_usb_tx *tx = &usb->tx;
	struct sk_buff_head *q = &tx->submitted_skbs;
	struct sk_buff *skb, *skbnext;
	struct ieee80211_tx_info *info;
	unsigned long flags, trans_start;
	bool have_timedout = false;

	spin_lock_irqsave(&q->lock, flags);
	skb_queue_walk_safe(q, skb, skbnext) {
		info = IEEE80211_SKB_CB(skb);
		trans_start = (unsigned long)info->rate_driver_data[1];

		if (time_is_before_jiffies(trans_start + ZD_TX_TIMEOUT)) {
			have_timedout = true;
			break;
		}
	}
	spin_unlock_irqrestore(&q->lock, flags);

	return have_timedout;
}

static void zd_tx_watchdog_handler(struct work_struct *work)
{
	struct zd_usb *usb =
		container_of(work, struct zd_usb, tx.watchdog_work.work);
	struct zd_usb_tx *tx = &usb->tx;

	if (!atomic_read(&tx->enabled) || !tx->watchdog_enabled)
		goto out;
	if (!zd_tx_timeout(usb))
		goto out;

	/* TX halted, try reset */
	dev_warn(zd_usb_dev(usb), "TX-stall detected, reseting device...");

	usb_queue_reset_device(usb->intf);

	/* reset will stop this worker, don't rearm */
	return;
out:
	queue_delayed_work(zd_workqueue, &tx->watchdog_work,
			   ZD_TX_WATCHDOG_INTERVAL);
}

void zd_tx_watchdog_enable(struct zd_usb *usb)
{
	struct zd_usb_tx *tx = &usb->tx;

	if (!tx->watchdog_enabled) {
		dev_dbg_f(zd_usb_dev(usb), "\n");
		queue_delayed_work(zd_workqueue, &tx->watchdog_work,
				   ZD_TX_WATCHDOG_INTERVAL);
		tx->watchdog_enabled = 1;
	}
}

void zd_tx_watchdog_disable(struct zd_usb *usb)
{
	struct zd_usb_tx *tx = &usb->tx;

	if (tx->watchdog_enabled) {
		dev_dbg_f(zd_usb_dev(usb), "\n");
		tx->watchdog_enabled = 0;
		cancel_delayed_work_sync(&tx->watchdog_work);
	}
}

static void zd_rx_idle_timer_handler(struct work_struct *work)
{
	struct zd_usb *usb =
		container_of(work, struct zd_usb, rx.idle_work.work);
	struct zd_mac *mac = zd_usb_to_mac(usb);

	if (!test_bit(ZD_DEVICE_RUNNING, &mac->flags))
		return;

	dev_dbg_f(zd_usb_dev(usb), "\n");

	/* 30 seconds since last rx, reset rx */
	zd_usb_reset_rx(usb);
}

static void zd_usb_reset_rx_idle_timer_tasklet(unsigned long param)
{
	struct zd_usb *usb = (struct zd_usb *)param;

	zd_usb_reset_rx_idle_timer(usb);
}

void zd_usb_reset_rx_idle_timer(struct zd_usb *usb)
{
	struct zd_usb_rx *rx = &usb->rx;

	cancel_delayed_work(&rx->idle_work);
	queue_delayed_work(zd_workqueue, &rx->idle_work, ZD_RX_IDLE_INTERVAL);
}

static inline void init_usb_interrupt(struct zd_usb *usb)
{
	struct zd_usb_interrupt *intr = &usb->intr;

	spin_lock_init(&intr->lock);
	intr->interval = int_urb_interval(zd_usb_to_usbdev(usb));
	init_completion(&intr->read_regs.completion);
	intr->read_regs.cr_int_addr = cpu_to_le16((u16)CR_INTERRUPT);
}

static inline void init_usb_rx(struct zd_usb *usb)
{
	struct zd_usb_rx *rx = &usb->rx;

	spin_lock_init(&rx->lock);
	mutex_init(&rx->setup_mutex);
	if (interface_to_usbdev(usb->intf)->speed == USB_SPEED_HIGH) {
		rx->usb_packet_size = 512;
	} else {
		rx->usb_packet_size = 64;
	}
	ZD_ASSERT(rx->fragment_length == 0);
	INIT_DELAYED_WORK(&rx->idle_work, zd_rx_idle_timer_handler);
	rx->reset_timer_tasklet.func = zd_usb_reset_rx_idle_timer_tasklet;
	rx->reset_timer_tasklet.data = (unsigned long)usb;
}

static inline void init_usb_tx(struct zd_usb *usb)
{
	struct zd_usb_tx *tx = &usb->tx;

	spin_lock_init(&tx->lock);
	atomic_set(&tx->enabled, 0);
	tx->stopped = 0;
	skb_queue_head_init(&tx->submitted_skbs);
	init_usb_anchor(&tx->submitted);
	tx->submitted_urbs = 0;
	tx->watchdog_enabled = 0;
	INIT_DELAYED_WORK(&tx->watchdog_work, zd_tx_watchdog_handler);
}

void zd_usb_init(struct zd_usb *usb, struct ieee80211_hw *hw,
	         struct usb_interface *intf)
{
	memset(usb, 0, sizeof(*usb));
	usb->intf = usb_get_intf(intf);
	usb_set_intfdata(usb->intf, hw);
	init_usb_anchor(&usb->submitted_cmds);
	init_usb_interrupt(usb);
	init_usb_tx(usb);
	init_usb_rx(usb);
}

void zd_usb_clear(struct zd_usb *usb)
{
	usb_set_intfdata(usb->intf, NULL);
	usb_put_intf(usb->intf);
	ZD_MEMCLEAR(usb, sizeof(*usb));
	/* FIXME: usb_interrupt, usb_tx, usb_rx? */
}

static const char *speed(enum usb_device_speed speed)
{
	switch (speed) {
	case USB_SPEED_LOW:
		return "low";
	case USB_SPEED_FULL:
		return "full";
	case USB_SPEED_HIGH:
		return "high";
	default:
		return "unknown speed";
	}
}

static int scnprint_id(struct usb_device *udev, char *buffer, size_t size)
{
	return scnprintf(buffer, size, "%04hx:%04hx v%04hx %s",
		le16_to_cpu(udev->descriptor.idVendor),
		le16_to_cpu(udev->descriptor.idProduct),
		get_bcdDevice(udev),
		speed(udev->speed));
}

int zd_usb_scnprint_id(struct zd_usb *usb, char *buffer, size_t size)
{
	struct usb_device *udev = interface_to_usbdev(usb->intf);
	return scnprint_id(udev, buffer, size);
}

#ifdef DEBUG
static void print_id(struct usb_device *udev)
{
	char buffer[40];

	scnprint_id(udev, buffer, sizeof(buffer));
	buffer[sizeof(buffer)-1] = 0;
	dev_dbg_f(&udev->dev, "%s\n", buffer);
}
#else
#define print_id(udev) do { } while (0)
#endif

static int eject_installer(struct usb_interface *intf)
{
	struct usb_device *udev = interface_to_usbdev(intf);
	struct usb_host_interface *iface_desc = &intf->altsetting[0];
	struct usb_endpoint_descriptor *endpoint;
	unsigned char *cmd;
	u8 bulk_out_ep;
	int r;

	/* Find bulk out endpoint */
	for (r = 1; r >= 0; r--) {
		endpoint = &iface_desc->endpoint[r].desc;
		if (usb_endpoint_dir_out(endpoint) &&
		    usb_endpoint_xfer_bulk(endpoint)) {
			bulk_out_ep = endpoint->bEndpointAddress;
			break;
		}
	}
	if (r == -1) {
		dev_err(&udev->dev,
			"zd1211rw: Could not find bulk out endpoint\n");
		return -ENODEV;
	}

	cmd = kzalloc(31, GFP_KERNEL);
	if (cmd == NULL)
		return -ENODEV;

	/* USB bulk command block */
	cmd[0] = 0x55;	/* bulk command signature */
	cmd[1] = 0x53;	/* bulk command signature */
	cmd[2] = 0x42;	/* bulk command signature */
	cmd[3] = 0x43;	/* bulk command signature */
	cmd[14] = 6;	/* command length */

	cmd[15] = 0x1b;	/* SCSI command: START STOP UNIT */
	cmd[19] = 0x2;	/* eject disc */

	dev_info(&udev->dev, "Ejecting virtual installer media...\n");
	r = usb_bulk_msg(udev, usb_sndbulkpipe(udev, bulk_out_ep),
		cmd, 31, NULL, 2000);
	kfree(cmd);
	if (r)
		return r;

	/* At this point, the device disconnects and reconnects with the real
	 * ID numbers. */

	usb_set_intfdata(intf, NULL);
	return 0;
}

int zd_usb_init_hw(struct zd_usb *usb)
{
	int r;
	struct zd_mac *mac = zd_usb_to_mac(usb);

	dev_dbg_f(zd_usb_dev(usb), "\n");

	r = upload_firmware(usb);
	if (r) {
		dev_err(zd_usb_dev(usb),
		       "couldn't load firmware. Error number %d\n", r);
		return r;
	}

	r = usb_reset_configuration(zd_usb_to_usbdev(usb));
	if (r) {
		dev_dbg_f(zd_usb_dev(usb),
			"couldn't reset configuration. Error number %d\n", r);
		return r;
	}

	r = zd_mac_init_hw(mac->hw);
	if (r) {
		dev_dbg_f(zd_usb_dev(usb),
		         "couldn't initialize mac. Error number %d\n", r);
		return r;
	}

	usb->initialized = 1;
	return 0;
}

static int probe(struct usb_interface *intf, const struct usb_device_id *id)
{
	int r;
	struct usb_device *udev = interface_to_usbdev(intf);
	struct zd_usb *usb;
	struct ieee80211_hw *hw = NULL;

	print_id(udev);

	if (id->driver_info & DEVICE_INSTALLER)
		return eject_installer(intf);

	switch (udev->speed) {
	case USB_SPEED_LOW:
	case USB_SPEED_FULL:
	case USB_SPEED_HIGH:
		break;
	default:
		dev_dbg_f(&intf->dev, "Unknown USB speed\n");
		r = -ENODEV;
		goto error;
	}

	r = usb_reset_device(udev);
	if (r) {
		dev_err(&intf->dev,
			"couldn't reset usb device. Error number %d\n", r);
		goto error;
	}

	hw = zd_mac_alloc_hw(intf);
	if (hw == NULL) {
		r = -ENOMEM;
		goto error;
	}

	usb = &zd_hw_mac(hw)->chip.usb;
	usb->is_zd1211b = (id->driver_info == DEVICE_ZD1211B) != 0;

	r = zd_mac_preinit_hw(hw);
	if (r) {
		dev_dbg_f(&intf->dev,
		         "couldn't initialize mac. Error number %d\n", r);
		goto error;
	}

	r = ieee80211_register_hw(hw);
	if (r) {
		dev_dbg_f(&intf->dev,
			 "couldn't register device. Error number %d\n", r);
		goto error;
	}

	dev_dbg_f(&intf->dev, "successful\n");
	dev_info(&intf->dev, "%s\n", wiphy_name(hw->wiphy));
	return 0;
error:
	usb_reset_device(interface_to_usbdev(intf));
	if (hw) {
		zd_mac_clear(zd_hw_mac(hw));
		ieee80211_free_hw(hw);
	}
	return r;
}

static void disconnect(struct usb_interface *intf)
{
	struct ieee80211_hw *hw = zd_intf_to_hw(intf);
	struct zd_mac *mac;
	struct zd_usb *usb;

	/* Either something really bad happened, or we're just dealing with
	 * a DEVICE_INSTALLER. */
	if (hw == NULL)
		return;

	mac = zd_hw_mac(hw);
	usb = &mac->chip.usb;

	dev_dbg_f(zd_usb_dev(usb), "\n");

	ieee80211_unregister_hw(hw);

	/* Just in case something has gone wrong! */
	zd_usb_disable_tx(usb);
	zd_usb_disable_rx(usb);
	zd_usb_disable_int(usb);

	/* If the disconnect has been caused by a removal of the
	 * driver module, the reset allows reloading of the driver. If the
	 * reset will not be executed here, the upload of the firmware in the
	 * probe function caused by the reloading of the driver will fail.
	 */
	usb_reset_device(interface_to_usbdev(intf));

	zd_mac_clear(mac);
	ieee80211_free_hw(hw);
	dev_dbg(&intf->dev, "disconnected\n");
}

static void zd_usb_resume(struct zd_usb *usb)
{
	struct zd_mac *mac = zd_usb_to_mac(usb);
	int r;

	dev_dbg_f(zd_usb_dev(usb), "\n");

	r = zd_op_start(zd_usb_to_hw(usb));
	if (r < 0) {
		dev_warn(zd_usb_dev(usb), "Device resume failed "
			 "with error code %d. Retrying...\n", r);
		if (usb->was_running)
			set_bit(ZD_DEVICE_RUNNING, &mac->flags);
		usb_queue_reset_device(usb->intf);
		return;
	}

	if (mac->type != NL80211_IFTYPE_UNSPECIFIED) {
		r = zd_restore_settings(mac);
		if (r < 0) {
			dev_dbg(zd_usb_dev(usb),
				"failed to restore settings, %d\n", r);
			return;
		}
	}
}

static void zd_usb_stop(struct zd_usb *usb)
{
	dev_dbg_f(zd_usb_dev(usb), "\n");

	zd_op_stop(zd_usb_to_hw(usb));

	zd_usb_disable_tx(usb);
	zd_usb_disable_rx(usb);
	zd_usb_disable_int(usb);

	usb->initialized = 0;
}

static int pre_reset(struct usb_interface *intf)
{
	struct ieee80211_hw *hw = usb_get_intfdata(intf);
	struct zd_mac *mac;
	struct zd_usb *usb;

	if (!hw || intf->condition != USB_INTERFACE_BOUND)
		return 0;

	mac = zd_hw_mac(hw);
	usb = &mac->chip.usb;

	usb->was_running = test_bit(ZD_DEVICE_RUNNING, &mac->flags);

	zd_usb_stop(usb);

	mutex_lock(&mac->chip.mutex);
	return 0;
}

static int post_reset(struct usb_interface *intf)
{
	struct ieee80211_hw *hw = usb_get_intfdata(intf);
	struct zd_mac *mac;
	struct zd_usb *usb;

	if (!hw || intf->condition != USB_INTERFACE_BOUND)
		return 0;

	mac = zd_hw_mac(hw);
	usb = &mac->chip.usb;

	mutex_unlock(&mac->chip.mutex);

	if (usb->was_running)
		zd_usb_resume(usb);
	return 0;
}

static struct usb_driver driver = {
	.name		= KBUILD_MODNAME,
	.id_table	= usb_ids,
	.probe		= probe,
	.disconnect	= disconnect,
	.pre_reset	= pre_reset,
	.post_reset	= post_reset,
};

struct workqueue_struct *zd_workqueue;

static int __init usb_init(void)
{
	int r;

	pr_debug("%s usb_init()\n", driver.name);

	zd_workqueue = create_singlethread_workqueue(driver.name);
	if (zd_workqueue == NULL) {
		printk(KERN_ERR "%s couldn't create workqueue\n", driver.name);
		return -ENOMEM;
	}

	r = usb_register(&driver);
	if (r) {
		destroy_workqueue(zd_workqueue);
		printk(KERN_ERR "%s usb_register() failed. Error number %d\n",
		       driver.name, r);
		return r;
	}

	pr_debug("%s initialized\n", driver.name);
	return 0;
}

static void __exit usb_exit(void)
{
	pr_debug("%s usb_exit()\n", driver.name);
	usb_deregister(&driver);
	destroy_workqueue(zd_workqueue);
}

module_init(usb_init);
module_exit(usb_exit);

static int usb_int_regs_length(unsigned int count)
{
	return sizeof(struct usb_int_regs) + count * sizeof(struct reg_data);
}

static void prepare_read_regs_int(struct zd_usb *usb)
{
	struct zd_usb_interrupt *intr = &usb->intr;

	spin_lock_irq(&intr->lock);
	intr->read_regs_enabled = 1;
	INIT_COMPLETION(intr->read_regs.completion);
	spin_unlock_irq(&intr->lock);
}

static void disable_read_regs_int(struct zd_usb *usb)
{
	struct zd_usb_interrupt *intr = &usb->intr;

	spin_lock_irq(&intr->lock);
	intr->read_regs_enabled = 0;
	spin_unlock_irq(&intr->lock);
}

static int get_results(struct zd_usb *usb, u16 *values,
	               struct usb_req_read_regs *req, unsigned int count)
{
	int r;
	int i;
	struct zd_usb_interrupt *intr = &usb->intr;
	struct read_regs_int *rr = &intr->read_regs;
	struct usb_int_regs *regs = (struct usb_int_regs *)rr->buffer;

	spin_lock_irq(&intr->lock);

	r = -EIO;
	/* The created block size seems to be larger than expected.
	 * However results appear to be correct.
	 */
	if (rr->length < usb_int_regs_length(count)) {
		dev_dbg_f(zd_usb_dev(usb),
			 "error: actual length %d less than expected %d\n",
			 rr->length, usb_int_regs_length(count));
		goto error_unlock;
	}
	if (rr->length > sizeof(rr->buffer)) {
		dev_dbg_f(zd_usb_dev(usb),
			 "error: actual length %d exceeds buffer size %zu\n",
			 rr->length, sizeof(rr->buffer));
		goto error_unlock;
	}

	for (i = 0; i < count; i++) {
		struct reg_data *rd = &regs->regs[i];
		if (rd->addr != req->addr[i]) {
			dev_dbg_f(zd_usb_dev(usb),
				 "rd[%d] addr %#06hx expected %#06hx\n", i,
				 le16_to_cpu(rd->addr),
				 le16_to_cpu(req->addr[i]));
			goto error_unlock;
		}
		values[i] = le16_to_cpu(rd->value);
	}

	r = 0;
error_unlock:
	spin_unlock_irq(&intr->lock);
	return r;
}

int zd_usb_ioread16v(struct zd_usb *usb, u16 *values,
	             const zd_addr_t *addresses, unsigned int count)
{
	int r;
	int i, req_len, actual_req_len;
	struct usb_device *udev;
	struct usb_req_read_regs *req = NULL;
	unsigned long timeout;

	if (count < 1) {
		dev_dbg_f(zd_usb_dev(usb), "error: count is zero\n");
		return -EINVAL;
	}
	if (count > USB_MAX_IOREAD16_COUNT) {
		dev_dbg_f(zd_usb_dev(usb),
			 "error: count %u exceeds possible max %u\n",
			 count, USB_MAX_IOREAD16_COUNT);
		return -EINVAL;
	}
	if (in_atomic()) {
		dev_dbg_f(zd_usb_dev(usb),
			 "error: io in atomic context not supported\n");
		return -EWOULDBLOCK;
	}
	if (!usb_int_enabled(usb)) {
		dev_dbg_f(zd_usb_dev(usb),
			  "error: usb interrupt not enabled\n");
		return -EWOULDBLOCK;
	}

	ZD_ASSERT(mutex_is_locked(&zd_usb_to_chip(usb)->mutex));
	BUILD_BUG_ON(sizeof(struct usb_req_read_regs) + USB_MAX_IOREAD16_COUNT *
		     sizeof(__le16) > sizeof(usb->req_buf));
	BUG_ON(sizeof(struct usb_req_read_regs) + count * sizeof(__le16) >
	       sizeof(usb->req_buf));

	req_len = sizeof(struct usb_req_read_regs) + count * sizeof(__le16);
	req = (void *)usb->req_buf;

	req->id = cpu_to_le16(USB_REQ_READ_REGS);
	for (i = 0; i < count; i++)
		req->addr[i] = cpu_to_le16((u16)addresses[i]);

	udev = zd_usb_to_usbdev(usb);
	prepare_read_regs_int(usb);
	r = usb_interrupt_msg(udev, usb_sndintpipe(udev, EP_REGS_OUT),
			      req, req_len, &actual_req_len, 50 /* ms */);
	if (r) {
		dev_dbg_f(zd_usb_dev(usb),
			"error in usb_interrupt_msg(). Error number %d\n", r);
		goto error;
	}
	if (req_len != actual_req_len) {
		dev_dbg_f(zd_usb_dev(usb), "error in usb_interrupt_msg()\n"
			" req_len %d != actual_req_len %d\n",
			req_len, actual_req_len);
		r = -EIO;
		goto error;
	}

	timeout = wait_for_completion_timeout(&usb->intr.read_regs.completion,
					      msecs_to_jiffies(50));
	if (!timeout) {
		disable_read_regs_int(usb);
		dev_dbg_f(zd_usb_dev(usb), "read timed out\n");
		r = -ETIMEDOUT;
		goto error;
	}

	r = get_results(usb, values, req, count);
error:
	return r;
}

static void iowrite16v_urb_complete(struct urb *urb)
{
	struct zd_usb *usb = urb->context;

	if (urb->status && !usb->cmd_error)
		usb->cmd_error = urb->status;

	if (!usb->cmd_error &&
			urb->actual_length != urb->transfer_buffer_length)
		usb->cmd_error = -EIO;
}

static int zd_submit_waiting_urb(struct zd_usb *usb, bool last)
{
	int r = 0;
	struct urb *urb = usb->urb_async_waiting;

	if (!urb)
		return 0;

	usb->urb_async_waiting = NULL;

	if (!last)
		urb->transfer_flags |= URB_NO_INTERRUPT;

	usb_anchor_urb(urb, &usb->submitted_cmds);
	r = usb_submit_urb(urb, GFP_KERNEL);
	if (r) {
		usb_unanchor_urb(urb);
		dev_dbg_f(zd_usb_dev(usb),
			"error in usb_submit_urb(). Error number %d\n", r);
		goto error;
	}

	/* fall-through with r == 0 */
error:
	usb_free_urb(urb);
	return r;
}

void zd_usb_iowrite16v_async_start(struct zd_usb *usb)
{
	ZD_ASSERT(usb_anchor_empty(&usb->submitted_cmds));
	ZD_ASSERT(usb->urb_async_waiting == NULL);
	ZD_ASSERT(!usb->in_async);

	ZD_ASSERT(mutex_is_locked(&zd_usb_to_chip(usb)->mutex));

	usb->in_async = 1;
	usb->cmd_error = 0;
	usb->urb_async_waiting = NULL;
}

int zd_usb_iowrite16v_async_end(struct zd_usb *usb, unsigned int timeout)
{
	int r;

	ZD_ASSERT(mutex_is_locked(&zd_usb_to_chip(usb)->mutex));
	ZD_ASSERT(usb->in_async);

	/* Submit last iowrite16v URB */
	r = zd_submit_waiting_urb(usb, true);
	if (r) {
		dev_dbg_f(zd_usb_dev(usb),
			"error in zd_submit_waiting_usb(). "
			"Error number %d\n", r);

		usb_kill_anchored_urbs(&usb->submitted_cmds);
		goto error;
	}

	if (timeout)
		timeout = usb_wait_anchor_empty_timeout(&usb->submitted_cmds,
							timeout);
	if (!timeout) {
		usb_kill_anchored_urbs(&usb->submitted_cmds);
		if (usb->cmd_error == -ENOENT) {
			dev_dbg_f(zd_usb_dev(usb), "timed out");
			r = -ETIMEDOUT;
			goto error;
		}
	}

	r = usb->cmd_error;
error:
	usb->in_async = 0;
	return r;
}

int zd_usb_iowrite16v_async(struct zd_usb *usb, const struct zd_ioreq16 *ioreqs,
			    unsigned int count)
{
	int r;
	struct usb_device *udev;
	struct usb_req_write_regs *req = NULL;
	int i, req_len;
	struct urb *urb;
	struct usb_host_endpoint *ep;

	ZD_ASSERT(mutex_is_locked(&zd_usb_to_chip(usb)->mutex));
	ZD_ASSERT(usb->in_async);

	if (count == 0)
		return 0;
	if (count > USB_MAX_IOWRITE16_COUNT) {
		dev_dbg_f(zd_usb_dev(usb),
			"error: count %u exceeds possible max %u\n",
			count, USB_MAX_IOWRITE16_COUNT);
		return -EINVAL;
	}
	if (in_atomic()) {
		dev_dbg_f(zd_usb_dev(usb),
			"error: io in atomic context not supported\n");
		return -EWOULDBLOCK;
	}

	udev = zd_usb_to_usbdev(usb);

	ep = usb_pipe_endpoint(udev, usb_sndintpipe(udev, EP_REGS_OUT));
	if (!ep)
		return -ENOENT;

	urb = usb_alloc_urb(0, GFP_KERNEL);
	if (!urb)
		return -ENOMEM;

	req_len = sizeof(struct usb_req_write_regs) +
		  count * sizeof(struct reg_data);
	req = kmalloc(req_len, GFP_KERNEL);
	if (!req) {
		r = -ENOMEM;
		goto error;
	}

	req->id = cpu_to_le16(USB_REQ_WRITE_REGS);
	for (i = 0; i < count; i++) {
		struct reg_data *rw  = &req->reg_writes[i];
		rw->addr = cpu_to_le16((u16)ioreqs[i].addr);
		rw->value = cpu_to_le16(ioreqs[i].value);
	}

	usb_fill_int_urb(urb, udev, usb_sndintpipe(udev, EP_REGS_OUT),
			 req, req_len, iowrite16v_urb_complete, usb,
			 ep->desc.bInterval);
	urb->transfer_flags |= URB_FREE_BUFFER;

	/* Submit previous URB */
	r = zd_submit_waiting_urb(usb, false);
	if (r) {
		dev_dbg_f(zd_usb_dev(usb),
			"error in zd_submit_waiting_usb(). "
			"Error number %d\n", r);
		goto error;
	}

	/* Delay submit so that URB_NO_INTERRUPT flag can be set for all URBs
	 * of currect batch except for very last.
	 */
	usb->urb_async_waiting = urb;
	return 0;
error:
	usb_free_urb(urb);
	return r;
}

int zd_usb_iowrite16v(struct zd_usb *usb, const struct zd_ioreq16 *ioreqs,
			unsigned int count)
{
	int r;

	zd_usb_iowrite16v_async_start(usb);
	r = zd_usb_iowrite16v_async(usb, ioreqs, count);
	if (r) {
		zd_usb_iowrite16v_async_end(usb, 0);
		return r;
	}
	return zd_usb_iowrite16v_async_end(usb, 50 /* ms */);
}

int zd_usb_rfwrite(struct zd_usb *usb, u32 value, u8 bits)
{
	int r;
	struct usb_device *udev;
	struct usb_req_rfwrite *req = NULL;
	int i, req_len, actual_req_len;
	u16 bit_value_template;

	if (in_atomic()) {
		dev_dbg_f(zd_usb_dev(usb),
			"error: io in atomic context not supported\n");
		return -EWOULDBLOCK;
	}
	if (bits < USB_MIN_RFWRITE_BIT_COUNT) {
		dev_dbg_f(zd_usb_dev(usb),
			"error: bits %d are smaller than"
			" USB_MIN_RFWRITE_BIT_COUNT %d\n",
			bits, USB_MIN_RFWRITE_BIT_COUNT);
		return -EINVAL;
	}
	if (bits > USB_MAX_RFWRITE_BIT_COUNT) {
		dev_dbg_f(zd_usb_dev(usb),
			"error: bits %d exceed USB_MAX_RFWRITE_BIT_COUNT %d\n",
			bits, USB_MAX_RFWRITE_BIT_COUNT);
		return -EINVAL;
	}
#ifdef DEBUG
	if (value & (~0UL << bits)) {
		dev_dbg_f(zd_usb_dev(usb),
			"error: value %#09x has bits >= %d set\n",
			value, bits);
		return -EINVAL;
	}
#endif /* DEBUG */

	dev_dbg_f(zd_usb_dev(usb), "value %#09x bits %d\n", value, bits);

	r = zd_usb_ioread16(usb, &bit_value_template, ZD_CR203);
	if (r) {
		dev_dbg_f(zd_usb_dev(usb),
<<<<<<< HEAD
			"error %d: Couldn't read CR203\n", r);
=======
			"error %d: Couldn't read ZD_CR203\n", r);
>>>>>>> d762f438
		return r;
	}
	bit_value_template &= ~(RF_IF_LE|RF_CLK|RF_DATA);

	ZD_ASSERT(mutex_is_locked(&zd_usb_to_chip(usb)->mutex));
	BUILD_BUG_ON(sizeof(struct usb_req_rfwrite) +
		     USB_MAX_RFWRITE_BIT_COUNT * sizeof(__le16) >
		     sizeof(usb->req_buf));
	BUG_ON(sizeof(struct usb_req_rfwrite) + bits * sizeof(__le16) >
	       sizeof(usb->req_buf));

	req_len = sizeof(struct usb_req_rfwrite) + bits * sizeof(__le16);
	req = (void *)usb->req_buf;

	req->id = cpu_to_le16(USB_REQ_WRITE_RF);
	/* 1: 3683a, but not used in ZYDAS driver */
	req->value = cpu_to_le16(2);
	req->bits = cpu_to_le16(bits);

	for (i = 0; i < bits; i++) {
		u16 bv = bit_value_template;
		if (value & (1 << (bits-1-i)))
			bv |= RF_DATA;
		req->bit_values[i] = cpu_to_le16(bv);
	}

	udev = zd_usb_to_usbdev(usb);
	r = usb_interrupt_msg(udev, usb_sndintpipe(udev, EP_REGS_OUT),
			      req, req_len, &actual_req_len, 50 /* ms */);
	if (r) {
		dev_dbg_f(zd_usb_dev(usb),
			"error in usb_interrupt_msg(). Error number %d\n", r);
		goto out;
	}
	if (req_len != actual_req_len) {
		dev_dbg_f(zd_usb_dev(usb), "error in usb_interrupt_msg()"
			" req_len %d != actual_req_len %d\n",
			req_len, actual_req_len);
		r = -EIO;
		goto out;
	}

	/* FALL-THROUGH with r == 0 */
out:
	return r;
}<|MERGE_RESOLUTION|>--- conflicted
+++ resolved
@@ -1896,11 +1896,7 @@
 	r = zd_usb_ioread16(usb, &bit_value_template, ZD_CR203);
 	if (r) {
 		dev_dbg_f(zd_usb_dev(usb),
-<<<<<<< HEAD
-			"error %d: Couldn't read CR203\n", r);
-=======
 			"error %d: Couldn't read ZD_CR203\n", r);
->>>>>>> d762f438
 		return r;
 	}
 	bit_value_template &= ~(RF_IF_LE|RF_CLK|RF_DATA);
